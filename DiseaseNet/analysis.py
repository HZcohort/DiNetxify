--- conflicted
+++ resolved
@@ -168,28 +168,6 @@
     time_start = time.time()
     #list of phecode to run
     result_all = []
-<<<<<<< HEAD
-    if data.study_design == 'matched cohort':
-        if n_process == 1:
-            for phecode in phecode_lst_all:
-                result_all.append(cox_conditional(data,n_threshold,phecode,covariates,log_file_final,lifelines_disable))
-        elif n_process > 1:
-            parameters_all = []
-            for phecode in phecode_lst_all:
-                parameters_all.append([data,n_threshold,phecode,covariates,log_file_final,lifelines_disable])
-            with multiprocessing.get_context('spawn').Pool(n_process) as p:
-                #start main function
-                result_all = p.starmap(cox_conditional, parameters_all)
-    if data.study_design == 'cohort' or data.study_design == "registry":
-        if n_process == 1:
-            for phecode in phecode_lst_all:
-                result_all.append(cox_unconditional(data,n_threshold,phecode,covariates,log_file_final,lifelines_disable))
-        elif n_process > 1:
-            parameters_all = []
-            for phecode in phecode_lst_all:
-                parameters_all.append([data,n_threshold,phecode,covariates,log_file_final,lifelines_disable])
-            with multiprocessing.get_context('spawn').Pool(n_process) as p:
-=======
     if n_process == 1:
         for phecode in phecode_lst_all:
             if data.study_design == 'matched cohort':
@@ -204,7 +182,6 @@
             if data.study_design == 'matched cohort':
                 result_all = p.starmap(cox_conditional, parameters_all)
             else:
->>>>>>> 9ed79e09
                 result_all = p.starmap(cox_unconditional, parameters_all)
 
     time_end = time.time()
@@ -977,11 +954,7 @@
         parameters_all = []
         for d1,d2 in comorbidity_sig[[phecode_d1_col,phecode_d2_col]].values:
             parameters_all.append([d1,d2,phenotype_df_exposed,id_col,trajectory_eligible,trajectory_eligible_withdate,
-<<<<<<< HEAD
-                                                history_level,covariates,all_diseases_lst,log_file_final,parameter_dict])
-=======
                                    history_level,covariates,all_diseases_lst,log_file_final,parameter_dict])
->>>>>>> 9ed79e09
         with multiprocessing.get_context('spawn').Pool(n_process) as p:
             result_all = p.starmap(logistic_model, parameters_all)
 
