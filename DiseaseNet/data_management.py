# -*- coding: utf-8 -*-
"""
Created on Mon Jul 22 23:48:05 2024

@author: Can Hou - Biomedical Big data center of West China Hospital, Sichuan University
"""

import pandas as pd
import numpy as np
import os
from datetime import datetime
from .utility import convert_column, phenotype_required_columns, read_check_csv
from .utility import medical_records_process, diagnosis_history_update, d1d2_from_diagnosis_history

import warnings
warnings.filterwarnings('ignore')


class DiseaseNetworkData:
    """
    A class for handling disease network data creation and operations, for use in DiseaseNet module.

    Parameters:
    ----------
    study_design : str
        Specify the type of study design, either "cohort" or "matched cohort".
    
    phecode_level : int
        The level of phecode to use for analysis, where level 1 (with a total of 585 medical conditions) corresponds to 3-digit ICD-10 codes and level 2 (a total of 1257 medical conditions) to 4-digit ICD-10 codes. 
        Level 2 phecodes offer a more granular analysis with potentially smaller sample sizes per disease category. 
        For larger studies, level 2 phecodes may enhance result interpretation. 
        For smaller studies, level 1 is recommended to maintain statistical power.
    
    date_fmt : str, default='%Y-%m-%d'
        The format of the date fields in your phenotype and medical records data.
    
    phecode_version : str, default='1.2'
        The version of the phecode system used for converting diagnosis codes. Currently, only version 1.2 is supported.
    
    """
    
    def __init__(self, 
                 study_design:str='cohort', 
                 phecode_level:int=1, 
                 date_fmt:str='%Y-%m-%d', 
                 phecode_version:str='1.2'):
        #fixed attributes
        #phenotype data
        self.__module_dir = os.path.dirname(__file__)
        self.__study_design_options = ['matched cohort','cohort','register']
        self.__id_col = 'eid'
        self.__exposure_col = 'exposure'
        self.__sex_col = 'sex'
        self.__index_date_col = 'index_date'
        self.__end_date_col = 'end_date'
        self.__mathcing_identifier_col = 'group'
        self.__phenotype_col_dict = {'matched cohort':{'Participant ID':self.__id_col,
                                                     'Exposure':self.__exposure_col,
                                                     'Sex':self.__sex_col,
                                                     'Index date': self.__index_date_col,
                                                     'End date': self.__end_date_col,
                                                     'Matching identifier':self.__mathcing_identifier_col},
                                     'cohort':{'Participant ID':self.__id_col,
                                               'Exposure':self.__index_date_col,
                                               'Sex':self.__sex_col,
                                               'Index date': self.__index_date_col,
                                               'End date': self.__end_date_col},
<<<<<<< HEAD
                                     'register':{"Participant ID":self.__id_col,
                                                 "Sex":self.__sex_col,
                                                 "Index date":self.__index_date_col,
                                                 "End date":self.__end_date_col}}
=======
                                     'registry':{}}
>>>>>>> 63b6559f
        #medical records data
        self.__diagnosis_code_options = ['ICD-9-CM', 'ICD-9-WHO', 'ICD-10-CM', 'ICD-10-WHO']
        self.__phecode_level_options = [1,2]
        self.__phecode_version_options = ['1.2']
        self.__medical_records_cols = ['Participant ID','Diagnosis code','Date of diagnosis']
        self.__medical_recods_info = {}
        
        #check study design
        if not study_design in self.__study_design_options:
            raise ValueError(f"Choose from the following study design: {self.__study_design_options}")
        #check date format
        try:
            datetime.strftime(datetime.now(),date_fmt)
        except:
            raise ValueError("The specified date format is invalid. Visit https://docs.python.org/3/library/datetime.html#strftime-and-strptime-behavior for details.")
        #check phecode_level
        if phecode_level not in self.__phecode_level_options:
            raise ValueError(f"Choose from the following phecode level {self.__phecode_level_options}")
        #check phecode version
        if phecode_version not in self.__phecode_version_options:
            raise ValueError(f"Supported phecode version {self.__phecode_version_options}")
        
        #assign parameter attributes
        self.study_design = study_design
        self.date_fmt = date_fmt
        self.phecode_level = phecode_level
        self.phecode_version = phecode_version
        #load necessary phecode files
        self.__phecode_info_npyfile = os.path.join(self.__module_dir,f'data/phecode_{self.phecode_version}/level{self.phecode_level}_info.npy')
        self.phecode_info = np.load(self.__phecode_info_npyfile,allow_pickle=True).item()
        #reset key attributes
        self.phenotype_df = None
        self.diagnosis = None
        self.history = None
        self.trajectory = None
        self.__warning_phenotype = []
        self.__warning_medical_records = []

    
<<<<<<< HEAD
    def phenotype_data(self, 
                       phenotype_data_path:str, 
                       column_names:dict, 
                       covariates:list, 
                       force:bool=False):
=======
    def     (self, phenotype_data_path:str, column_names:dict, covariates:list, force:bool=False):
>>>>>>> 63b6559f
        """
        
        Merges phenotype and medical records data into the main data attribute.
        
        Parameters:
        ----------
        phenotype_data_path : str
            The file path containing phenotype data in CSV or TSV format. 
            The file must include a header row with column names.
                
        column_names : dict
            A dictionary mapping required variable names to their corresponding identifiers in the dataset. 
            Expected keys include 'Participant ID', 'Index date', 'End date', 'Exposure', 'Sex', and 'Matching identifier' (if applicable). 
            For example:
            column_names={'Participant ID': 'eid',
                          'Exposure': 'status',
                          'Sex': 'sex',
                          'Index date': 'index_date',
                          'End date': 'final_date',
                          'Matching identifier': 'group'}
            The 'Exposure' variable must be coded as 0 (unexposed) and 1 (exposed). 
            The 'Sex' variable must be coded as 1 (female) and 0 (male).
            Dates must be formatted as '%Y-%m-%d' unless specified otherwise.
            Records with missing values in any required columns are not allowed.
        
        covariates : list
            A list of variable names representing additional covariates, such as ['age', 'BMI']. 
            Provide an empty list if no additional covariates are included. 
            The function will automatically detect and convert variable types. 
            Individuals with missing values in continuous variables will be removed, while those missing in categorical variables will be categorized separately.
        
        force : bool, default=False
            If True, the data will be loaded and existing attributes will be overwritten, even if they contain data. 
            The default is False, which will raise an error if data already exists.

        Returns:
        ----------
        None
            This function modifies the object's main data attribute in-place.
        
        """
        if not force:
            data_attrs = ['phenotype_df', 'diagnosis', 'history', 'trajectory']
            for attr in data_attrs:
                if getattr(self, attr) is not None:
                    raise ValueError(f"Attribute '{attr}' is not empty. Use force=True to overwrite existing data.")
        
        #reset some of the attributes
        #reset key dataset
        self.phenotype_df = None
        self.diagnosis = None
        self.history = None
        self.trajectory = None
        print('Phenotype and medical records data reset.')
        #attributes related to phenotype data
        self.__warning_phenotype = []
        self.__phenotype_statistics = {}
        self.__phenotype_info = {}
        #attributes related to medical records data
        self.__warning_medical_records = []
        self.__medical_recods_statistics = {}
        self.__medical_recods_info = {}
        self._medical_recods_info = {}
        #attributes of phewas information
        self.__significant_phecodes = None

        #check input
        #----------
        self.__phenotype_info['phenotype_col_dict'] = self.__phenotype_col_dict[self.study_design]
        #check whether the required columns are in the dictionary
        value_notin = [x for x in self.__phenotype_info['phenotype_col_dict'].keys() if x not in column_names.keys()]
        if len(value_notin) > 0:
            raise ValueError(f"{value_notin} not specified in the column_names dictionary")
        #check duplicate columns
        duplicate_cols_0 = set(column_names.values()).intersection(set(covariates)) #duplicate of original column names
        duplicate_cols_1 = set(self.__phenotype_col_dict[self.study_design].values()).intersection(set(covariates)) #duplicate of renamed column names
        if len(duplicate_cols_0)>0:
            raise ValueError(f"The variable {duplicate_cols_0} is specified both as a required variable and in the covariates.")
        if len(duplicate_cols_1)>0:
            raise ValueError(f"The covariates {duplicate_cols_1} have duplicate names that conflict with required variables. Please rename them.")
        #check other columns
        all_cols = list(column_names.values())+covariates
        date_cols = [column_names[x] for x in ['Index date','End date']]
        phenotype_data_,_ = read_check_csv(phenotype_data_path,all_cols,date_cols,self.date_fmt)
        #define other atributes for phenotype data
        self.__phenotype_info['phenotype_covariates_original'] = covariates
        
        #deal with the phenotype data
        #----------
        #reset index
        phenotype_data_.reset_index(inplace=True)
        #deal with required columns
        #rename
        rename_dict = {column_names[k]:self.__phenotype_info['phenotype_col_dict'][k] for k in column_names.keys()}
        phenotype_data_.rename(columns=rename_dict,inplace=True)
        #check and convert, change inplace
        phenotype_required_columns(phenotype_data_,self.__phenotype_info['phenotype_col_dict'],self.date_fmt,self.study_design)
        #convert covariates
        self.__phenotype_info['phenotype_covariates_converted'] = {}
        self.__phenotype_info['phenotype_covariates_list'] = []
        self.__phenotype_info['phenotype_covariates_type'] = {self.__sex_col:'categorical'}
        for var in self.__phenotype_info['phenotype_covariates_original']:
            converted_df,var_type = convert_column(phenotype_data_[[var]],var)
            self.__phenotype_info['phenotype_covariates_converted'][var] = list(converted_df.columns)
            self.__phenotype_info['phenotype_covariates_list'] += list(converted_df.columns)
            self.__phenotype_info['phenotype_covariates_type'][var] = var_type
            phenotype_data_ = pd.merge(phenotype_data_,converted_df,left_index=True, right_index=True)
        #assign to attributes
        all_cols = list(self.__phenotype_info['phenotype_col_dict'].values()) + self.__phenotype_info['phenotype_covariates_list'] + self.__phenotype_info['phenotype_covariates_original']
        self.phenotype_df = phenotype_data_[all_cols] #all other columns were not remained
        del phenotype_data_#save memory
        #remove
        n_before_remove = len(self.phenotype_df)
        self.phenotype_df = self.phenotype_df.dropna(how='any')
        n_after_remove = len(self.phenotype_df)
        if n_after_remove < n_before_remove:
            self.__warning_phenotype.append(f'Warning: {n_before_remove-n_after_remove} individuals removed after processing')
            print(self.__warning_phenotype[-1])
        if self.study_design == "register":
            self.phenotype_df["exposure"] = 1
        #generate basic statistic for printing
        self.__phenotype_statistics['n_cohort'] = len(self.phenotype_df)
        self.__phenotype_statistics['n_exposed'] = len(self.phenotype_df[self.phenotype_df[self.__exposure_col]==1])
        self.__phenotype_statistics['n_unexposed'] = len(self.phenotype_df[self.phenotype_df[self.__exposure_col]==0])
        if self.__phenotype_statistics['n_exposed'] <= 5000:
            self.__warning_phenotype.append('Warning: There are too few exposed individuals for downstream disease network analysis')
            print(self.__warning_phenotype[-1])
        if self.__phenotype_statistics['n_cohort'] <= 10000:
            self.__warning_phenotype.append('Warning: The total sample size might be insufficient for PheWAS analysis')
            print(self.__warning_phenotype[-1])
        if self.study_design == 'matched cohort':
            #number of matched per
            self.__phenotype_statistics['n_per_group'] = self.phenotype_df.groupby(by=self.__mathcing_identifier_col)[self.__id_col].count().mean()
            if self.__phenotype_statistics['n_per_group'] < 2:
                self.__warning_phenotype.append(f"Warning: The average number of individuals in mathced group is small ({self.__phenotype_statistics['n_per_group']:.2f})")
                print(self.__warning_phenotype[-1])
            elif self.__phenotype_statistics['n_per_group'] > 10:
                self.__warning_phenotype.append(f"Warning: The average number of individuals in mathced group is large ({self.__phenotype_statistics['n_per_group']:.2f})")
                print(self.__warning_phenotype[-1])
            #no mathced group
            try:
                self.__phenotype_statistics['n_single_group'] = self.phenotype_df.groupby(by=self.__mathcing_identifier_col)[self.__id_col].count().value_counts().loc[1]
            except:
                self.__phenotype_statistics['n_single_group'] = 0
            if self.__phenotype_statistics['n_single_group'] > 0:
                self.__warning_phenotype.append(f"Warning: {self.__phenotype_statistics['n_single_group']} groups had only one individual")
                print(self.__warning_phenotype[-1])
        
        self.phenotype_df['follow_up'] = (self.phenotype_df[self.__end_date_col] - self.phenotype_df[self.__index_date_col]).dt.days/365.25

        self.__phenotype_statistics['avg_follow_exposed'] = self.phenotype_df[self.phenotype_df[self.__exposure_col]==1]['follow_up'].mean()
        self.__phenotype_statistics['avg_follow_unexposed'] = self.phenotype_df[self.phenotype_df[self.__exposure_col]==0]['follow_up'].mean()
        self.__phenotype_statistics['n_neg_follow_exposed'] = len(self.phenotype_df[(self.phenotype_df[self.__exposure_col]==1) & 
                                                                                    (self.phenotype_df['follow_up']<=0)])
        self.__phenotype_statistics['n_neg_follow_unexposed'] = len(self.phenotype_df[(self.phenotype_df[self.__exposure_col]==0) & 
                                                                                    (self.phenotype_df['follow_up']<=0)])
        if self.__phenotype_statistics['n_neg_follow_unexposed'] > 0 or self.__phenotype_statistics['n_neg_follow_exposed'] > 0:
            self.__warning_phenotype.append(f"Warning: {self.__phenotype_statistics['n_neg_follow_exposed']} exposed individuals and {self.__phenotype_statistics['n_neg_follow_unexposed']} unexposed individuals have negative or zero follow-up time.\nConsider removing them before merge.")
            print(self.__warning_phenotype[-1])
        #----------
       
    def merge_medical_records(self, 
                              medical_records_data_path:str, 
                              diagnosis_code:str, 
                              column_names:dict, 
                              date_fmt:str=None, 
                              chunksize:int=1000000):
        """
        Merge the loaded phenotype data with one or more medical records data.
        If you have multiple medical records data to merge (e.g., with different diagnosis code types), you can call this function multiple times.

        Parameters
        ----------
        medical_records_data_path : str
            The file path containing medical records data in CSV or TSV format. 
            Required columns include Participant ID, Diagnosis code (with the specified type), and Date of diagnosis (default format '%Y-%m-%d').
        
        diagnosis_code : str
            Diagnosis code type used in the medical records data. Valid options include 'ICD-9-CM', 'ICD-9-WHO', 'ICD-10-CM', and 'ICD-10-WHO'. 
            Specify only one format type per medical records data. 
            Note: Mixing CM/WHO codes or ICD-9/10 codes within the same file is not allowed, you need to split the data first by yourself. 
            If you use codes from other systems like ICD-8 or ICD-11, you must first mapped them to ICD-9 or ICD-10 format first by yourself.
            Format of ICD-10 codes: either with decimal point (F32.1) or without (F321).
            Format of ICD-9 codes: either decimal format (9.9) or non-decimal "short" format (0099).
        
        column_names : dict
            Maps required variable names to their corresponding identifiers in the medical records dataset. 
            Required keys include 'Participant ID', 'Diagnosis code', and 'Date of diagnosis'. 
            Example:
            column_names={'Participant ID': 'eid',
                          'Diagnosis code': 'ICD',
                          'Date of diagnosis': 'date'}
            Ensure that 'Participant ID' in medical records matches that in the phenotype data. 
            The 'Diagnosis code' should correspond to the specified ICD type (CM or WHO ICD-9/10).
            Diagnosis dates must follow the format '%Y-%m-%d' unless otherwise specified. 
            Records with missing required data will be excluded.
        
        date_fmt : str, (default to use the same format as phenotype data)
            The format of the date fields in your medical records data.
        
        chunksize : int, defalut=1,000,000
            Read medical records data in chunks. This is useful for large dataset.
            You can increase this value if you get enough memory.
        
        Returns
        -------
        None
            This function modifies the object's main data attribute in-place.

        """
        #attribute check
        data_attrs = ['phenotype_df']
        for attr in data_attrs:
            if getattr(self, attr) is None:
                raise ValueError(f"Attribute '{attr}' is empty.")
        
        if len(self.__medical_recods_info) > 0:
             print(f'{len(self.__medical_recods_info)} medical records data already merged, merging with a new one.')
             self._medical_recods_info = {}
        else:
            #reset
            self.__warning_medical_records = []
            self.__medical_recods_info = {}
            self.__medical_recods_statistics = {}
            self._medical_recods_info = {}
            self.diagnosis = None
            self.history = None
            
        #check diagnosis code
        if diagnosis_code not in self.__diagnosis_code_options:
            raise ValueError(f"The diagnosis code {diagnosis_code} is not supported, try to map it to one of them: {self.__diagnosis_code_options}")
        self._medical_recods_info['diagnosis_code'] = diagnosis_code
        #mapping files
        self._medical_recods_info['mapping_npyfile'] = os.path.join(self.__module_dir,'data/phecode_%s/%s.npy' % (self.phecode_version,self._medical_recods_info['diagnosis_code']))
        self._phecode_mapping = np.load(self._medical_recods_info['mapping_npyfile'],allow_pickle=True).item()
        #check date format
        if date_fmt is None:
            self._medical_recods_info['date_fmt'] = self.date_fmt #use defalut date format
        else:
            try:
                datetime.strftime(datetime.now(),date_fmt)
                self._medical_recods_info['date_fmt'] = date_fmt
            except:
                raise ValueError("The specified date format is invalid. Visit https://docs.python.org/3/library/datetime.html#strftime-and-strptime-behavior for details.")
        
        #for medical records data
        #----------
        #check input
        if medical_records_data_path in self.__medical_recods_info:
            raise ValueError(f"{medical_records_data_path} has already been merged.")
        #check whether the required columns are in the dictionary
        value_notin = [x for x in self.__medical_records_cols if x not in column_names.keys()]
        if len(value_notin) > 0:
            raise ValueError(f"{value_notin} not specified in the column_names dictionary")
        #check columns and get seperator
        all_cols = list(column_names.values())
        date_cols = [column_names[x] for x in ['Date of diagnosis']]
        seperator = read_check_csv(medical_records_data_path,all_cols,date_cols,
                                   self._medical_recods_info['date_fmt'],return_df=False)
        self._medical_recods_info['sep'] = seperator
        self._medical_recods_info['column_names'] = column_names
        self._medical_recods_info['chunksize'] = chunksize
        
        #process the medical records data
        #----------
        self._phecode_dict = {id_:{} for id_ in self.phenotype_df[self.__id_col].values} #empty dict
        result_tuple = medical_records_process(medical_records_data_path,
                                               self._medical_recods_info['column_names'],
                                               self._medical_recods_info['diagnosis_code'],
                                               self._medical_recods_info['date_fmt'],
                                               self._medical_recods_info['chunksize'],
                                               self._medical_recods_info['sep'],
                                               self._phecode_dict,
                                               self._phecode_mapping)
        self._medical_recods_info['n_total_records'],self._medical_recods_info['n_total_missing'],self._medical_recods_info['n_total_trunc_4'],self._medical_recods_info['n_total_trunc_3'],self._medical_recods_info['n_total_no_mapping'],self._medical_recods_info['no_mapping_list'] = result_tuple
        #print some warning information for the current medical records dataset
        prop_missing = self._medical_recods_info['n_total_missing']/self._medical_recods_info['n_total_records']
        if prop_missing >= 0.001:
            self.__warning_medical_records.append(f"Warning: {prop_missing*100:.2f}% of diagnosis records have missing values for file {medical_records_data_path}.")
            print(self.__warning_medical_records[-1])
        prop_nomapping = self._medical_recods_info['n_total_no_mapping']/self._medical_recods_info['n_total_records']
        if prop_nomapping >= 0.001:
            self.__warning_medical_records.append(f"Warning: {prop_nomapping*100:.2f}% of {self._medical_recods_info['diagnosis_code']} codes were not mapped to phecodes for file {medical_records_data_path}.")
        
        #if not existing create new one
        if len(self.__medical_recods_info)==0:
            self.diagnosis = {id_:{} for id_ in self.phenotype_df[self.__id_col].values}
            self.history = {id_:[] for id_ in self.phenotype_df[self.__id_col].values}
        #update new or exsiting diagnosis and history data
        self._medical_recods_info['n_invalid'] = diagnosis_history_update(self.diagnosis,self.history,
                                                                          dict(self.phenotype_df[[self.__id_col,self.__index_date_col]].values),
                                                                          dict(self.phenotype_df[[self.__id_col,self.__end_date_col]].values),
                                                                          self._phecode_dict)
        del self._phecode_dict #save memory
        self.__medical_recods_info[medical_records_data_path] = self._medical_recods_info
        print(f"Phecode diagnosis records successfully merged ({sum(self._medical_recods_info['n_invalid'].values()):,} invalid records were not merged, typically with diagnosis date later than date of follow-up end)\n")
        
        #generate basic statistics
        self.__medical_recods_statistics['n_merged_files'] = len(self.__medical_recods_info)
        self.__medical_recods_statistics['n_merged_records'] = sum([self.__medical_recods_info[x]['n_total_records'] for x in self.__medical_recods_info])
        self.__medical_recods_statistics['n_missing'] = sum([self.__medical_recods_info[x]['n_total_missing'] for x in self.__medical_recods_info])
        #number of diagnosis and history
        exposed_id = self.phenotype_df[self.phenotype_df[self.__exposure_col]==1][self.__id_col].values
        self.__medical_recods_statistics['n_phecode_diagnosis_per_exposed'] = np.mean([len(self.diagnosis[id_]) for id_ in exposed_id])
        self.__medical_recods_statistics['n_phecode_history_per_exposed'] = np.mean([len(self.history[id_]) for id_ in exposed_id])
        unexposed_id = self.phenotype_df[self.phenotype_df[self.__exposure_col]==0][self.__id_col].values
        self.__medical_recods_statistics['n_phecode_diagnosis_per_unexposed'] = np.mean([len(self.diagnosis[id_]) for id_ in unexposed_id])
        self.__medical_recods_statistics['n_phecode_history_per_unexposed'] = np.mean([len(self.history[id_]) for id_ in unexposed_id])

    def get_attribute(self, attr_name):
        """
        Retrieves the value of a specified attribute, providing controlled access to the class's private and protected data.
        
        Parameters
        ----------
        attr_name : str
            The name of the attribute to retrieve. The name should correspond to one of the predefined keys in the private_attrs dictionary.
            If the requested attribute is not found, a ValueError is raised.
        
        Returns
        -------
        value : any
            The value of the requested attribute. If the attribute is a mutable data type (like dictionaries), a copy of the data is returned
            to prevent accidental modification of the internal state.

        """

        # Use a dictionary to map attribute names to their private counterparts
        private_attrs = {
            'warning_phenotype': self.__warning_phenotype,
            'phenotype_statistics': self.__phenotype_statistics,
            'phenotype_info': self.__phenotype_info,
            'warning_medical_records': self.__warning_medical_records,
            'medical_records_statistics': self.__medical_recods_statistics,
            'medical_records_info': self.__medical_recods_info,
            'module_dir':self.__module_dir,
            'significant_phecodes':self.__significant_phecodes
        }
        if attr_name in private_attrs:
            value = private_attrs[attr_name]
            if isinstance(value, dict):
                return value.copy()  # Return a copy if it's a dictionary
            return value
        else:
            raise ValueError(f"Attribute {attr_name} not found")
    
    def modify_phecode_level(self,phecode_level:int):
        """
        Modify the phecode level setting.
        
        Parameters
        ----------
        phecode_level : int
            The level of phecode to use for analysis, where level 1 (with a total of 585 medical conditions) corresponds to 3-digit ICD-10 codes and level 2 (a total of 1257 medical conditions) to 4-digit ICD-10 codes. 
            Level 2 phecodes offer a more granular analysis with potentially smaller sample sizes per disease category. 
            For larger studies, level 2 phecodes may enhance result interpretation. 
            For smaller studies, level 1 is recommended to maintain statistical power.

        Returns
        -------
        None.
            This function modifies the object's main data attribute in-place.
        """
        #attribute check
        data_attrs = ['trajectory']
        for attr in data_attrs:
            if getattr(self, attr) is not None:
                raise ValueError(f"Attribute '{attr}' is not empty, the phecode level cannot be modified.")
        
        if phecode_level not in self.__phecode_level_options:
            raise ValueError(f"Choose from the following phecode level {self.__phecode_level_options}")
        
        if phecode_level == self.phecode_level:
            raise ValueError("No modification needed.")
        else:
            self.phecode_level = phecode_level
            #load necessary phecode files
            self.__phecode_info_npyfile = os.path.join(self.__module_dir,f'data/phecode_{self.phecode_version}/level{self.phecode_level}_info.npy')
            self.phecode_info = np.load(self.__phecode_info_npyfile,allow_pickle=True).item()
            print(f'Phecode level set to {self.phecode_level} now.')
    
    
    def disease_pair(self, 
                     phewas_result:pd.DataFrame, 
                     min_interval_days:int=0, 
                     max_interval_days:int=np.inf, 
                     force:bool=False, **kwargs):
        """
        This function reads PheWAS results from a DataFrame generated by the 'DiseaseNet.pheewas' method. 
        It filters for phecodes with significant associations and constructs all possible temporal (D1 → D2, where D2 is diagnosed after D1) and non-temporal disease pairs (D1 - D2) for each exposed individual, based on the identified significant phecodes.
        
        Parameters
        ----------
        phewas_result : pd.DataFrame
            DataFrame containing PheWAS analysis results produced by the 'DiseaseNet.pheewas' function.
        
        min_interval_days : int/float, default=0
            Minimum required time interval (in days) between diagnosis dates when constructing temporal D1 → D2 disease pair for each individual.
            Individuals with D1 and D2 diagnoses interval less than or equal to this value are considered to have non-temporal D1-D2 disease pair (without a clear sequence).
        
        max_time_interval_days : int/float, default=np.inf
            Maximum allowed time interval (in days) between diagnosis dates when constructing temporal and non-temporal D1-D2 disease pair for each individual.
            Individuals with D1 and D2 diagnoses interval greater than this value are considered to have either temporal or non-temporal D1-D2 disease pair, although they were diagnosed with both D1 and D2.
    
        force : bool, default=False
            If True, the data will be loaded and existing attributes will be overwritten, even if they contain data. 
            The default is False, which will raise an error if data already exists.
        
        **kwargs
            Additional keyword argument to define the required columns in 'phewas_result':
                phecode_col : str, default='phecode'
                    Name of the column in 'phewas_result' that specifies the phecode identifiers.
                significance_col : str, default='phewas_p_significance'
                    Name of the column in 'phewas_result' that indicates the significance of each phecode in the PheWAS analysis.
        
        Returns
        -------
        None.
            This function modifies the object's main data attribute in-place.

        """
        #attribute check
        if not force:
            data_attrs = ['trajectory']
            for attr in data_attrs:
                if getattr(self, attr) is not None:
                    raise ValueError(f"Attribute '{attr}' is not empty. Use force=True to overwrite existing data.")
        
        data_attrs = ['phenotype_df', 'diagnosis', 'history']
        for attr in data_attrs:
            if getattr(self, attr) is None:
                raise ValueError(f"Attribute '{attr}' is empty.")

        #check phewas result
        if not isinstance(phewas_result,pd.DataFrame):
            raise TypeError("The provided input 'phewas_result' must be a pandas DataFrame.")
        
        # Default column names
        phecode_col = kwargs.get('phecode_col', 'phecode')
        significance_col = kwargs.get('significance_col', 'phewas_p_significance')
        # Check column existence
        for col in [phecode_col, significance_col]:
            if col not in phewas_result.columns:
                raise ValueError(f"Column {col} not in 'phewas_result' DataFrame.")
        
        #check min and max interval 
        if not isinstance(min_interval_days, (float,int)):
            raise TypeError("The provided input 'min_interval_days' must be a int")
        if min_interval_days<0:
            raise ValueError("The provided input 'min_interval_days' is not valide.")
        if not isinstance(max_interval_days, (float,int)):
            raise TypeError("The provided input 'max_interval_days' must be a int")
        if max_interval_days<0 or max_interval_days<=min_interval_days:
            raise ValueError("The provided input 'max_interval_days' is not valide.")
        
        #get list of significant phecodes
        significant_phecodes = phewas_result[phewas_result[significance_col]==True][phecode_col].to_list()
        invalid_phecodes = [x for x in significant_phecodes if x not in self.phecode_info]
        if len(invalid_phecodes)>0:
            print(f'Warning: the following phecodes are invalid and ignored (possible phecode level disconcordance): {invalid_phecodes}')
        valid_phecodes = [x for x in significant_phecodes if x in self.phecode_info]
        if len(valid_phecodes) == 0:
            raise ValueError("No significant phecodes from 'phewas_result' are found.")
        if len(valid_phecodes) <= 10:
            print(f'Warning: only {len(valid_phecodes)} significant phecodes are found.')
        self.__significant_phecodes = valid_phecodes
        if self.study_design == "register":
            exp_col = "exposure"
        else:
            exp_col = self.__phenotype_info['phenotype_col_dict']['Exposure']
        exposed_index = self.phenotype_df[self.phenotype_df[exp_col]==1].index

        self.trajectory = d1d2_from_diagnosis_history(self.phenotype_df.loc[exposed_index],
                                                      self.__phenotype_info['phenotype_col_dict']['Participant ID'],
                                                      self.__phenotype_info['phenotype_col_dict']['Sex'],
                                                      self.__significant_phecodes,
                                                      self.history,
                                                      self.diagnosis,
                                                      self.phecode_info,
                                                      min_interval_days,
                                                      max_interval_days)

    def load(self, file:str, force:bool=False):
        """
        Load data from a .npy file and restore the attributes to this DiseaseNet.DiseaseNetworkData object. 
        This method is intended for restoring data to an empty object. 
        If data is already present in any attribute and 'force' is not set to True, an error will be raised to prevent accidental data overwrite.
        
        Parameters
        ----------
        file : str
            The filename (string) from which the data object will be loaded.
            The filename should include the .npy extension.
        
        force : bool, default=False
            If True, the data will be loaded and existing attributes will be overwritten, even if they contain data. 
            The default is False, which will raise an error if data already exists.

        Returns
        -------
        None.
    
        """
        # Check for existing data if force is not True
        if not force:
            data_attrs = ['phenotype_df', 'diagnosis', 'history', 'trajectory']
            for attr in data_attrs:
                if getattr(self, attr) is not None:
                    raise ValueError(f"Attribute '{attr}' is not empty. Use force=True to overwrite existing data.")

        # Load the dictionary from .npy file
        data_dict = np.load(file, allow_pickle=True).item()
        #restore pandas dataframe attribute
        self.phenotype_df = pd.DataFrame(data_dict['phenotype_df'], columns=data_dict['phenotype_df_columns'])
        # Restoring all simple attributes directly from data_dict
        simple_attrs = ['study_design', 'date_fmt', 'phecode_level', 'phecode_version', 'phecode_info',
                        'diagnosis', 'history', 'trajectory']
        for attr in simple_attrs:
            setattr(self, attr, data_dict.get(attr))
        # Restoring all private attributes from data_dict
        private_attrs = ['__warning_phenotype', '__phenotype_statistics', '__phenotype_info',
                        '__warning_medical_records', '__medical_recods_statistics', '__medical_recods_info',
                        '__module_dir','__significant_phecodes']
        for attr in private_attrs:
            setattr(self, '_DiseaseNetworkData'+attr, data_dict.get(attr))
        print("All attributes restored.")

    def save(self, file:str):
        """
        Save the DiseaseNet.DiseaseNetworkData object's attributes to a .npy file, which can be restored using the corresponding load method.
    
        Parameters
        ----------
        file : str
            The filename or path prefix where the data object will be saved. 
            The '.npy' extension will be automatically appended to this filename if not already included.
    
        Returns
        -------
        None.
        """
        #attribute check
        data_attrs = ['phenotype_df']
        for attr in data_attrs:
            if getattr(self, attr) is None:
                raise ValueError(f"Attribute '{attr}' is empty, nothing to save")
        
        data_attrs = ['diagnosis','history','trajectory']
        for attr in data_attrs:
            if getattr(self, attr) is None:
                print(f"Attribute '{attr}' is empty.") 
        
        # Create a dictionary to save the data
        save_dict = {'study_design': self.study_design,
                     'date_fmt': self.date_fmt,
                     'phecode_level': self.phecode_level,
                     'phecode_version': self.phecode_version,
                     'phecode_info': self.phecode_info,
                     'phenotype_df': self.phenotype_df.to_numpy(),
                     'phenotype_df_columns': self.phenotype_df.columns.to_numpy(),
                     'diagnosis': self.diagnosis,
                     'history': self.history,
                     'trajectory': self.trajectory,
                     '__warning_phenotype': self.__warning_phenotype,
                     '__phenotype_statistics': self.__phenotype_statistics,
                     '__phenotype_info': self.__phenotype_info,
                     '__warning_medical_records': self.__warning_medical_records,
                     '__medical_recods_statistics': self.__medical_recods_statistics,
                     '__medical_recods_info': self.__medical_recods_info,
                     '__module_dir':self.__module_dir,
                     '__significant_phecodes':self.__significant_phecodes}
        #save it
        np.save(file,save_dict)
        print(f"DiseaseNetworkData is saved to {file}.npy")

    def __str__(self):
        self.__print_string = 'DiseseNet.DiseaseNetworkData\n\n'
        #add cohort description
        self.__print_string += f'Study design: {self.study_design}\n'
        if self.phenotype_df is not None:
            self.__print_string += '\nPhentype data\n'
            self.__print_string += f"Total number of individuals: {self.__phenotype_statistics['n_cohort']:,} ({self.__phenotype_statistics['n_exposed']:,} exposed and {self.__phenotype_statistics['n_unexposed']:,} unexposed)\n"
            if self.study_design == 'matched cohort':
                self.__print_string += f"Average number of individuals in mathced group: {self.__phenotype_statistics['n_per_group']:.2f}\n"
            self.__print_string += f"Average follow-up years: {self.__phenotype_statistics['avg_follow_exposed']:.2f} (exposed) and {self.__phenotype_statistics['avg_follow_unexposed']:.2f} (unexposed)\n"
        if len(self.__medical_recods_info) > 0:
            self.__print_string += '\nMerged Medical records\n'
            self.__print_string += f"{self.__medical_recods_statistics['n_merged_files']} medical records data with {self.__medical_recods_statistics['n_merged_records']:,} diagnosis records were merged ({self.__medical_recods_statistics['n_missing']:,} with missing values).\n"
            self.__print_string += f"Average number of disease diagnosis during follow-up: {self.__medical_recods_statistics['n_phecode_diagnosis_per_exposed']:.2f} (exposed) and {self.__medical_recods_statistics['n_phecode_diagnosis_per_unexposed']:.2f} (unexposed)\n"
            self.__print_string += f"Average number of disease diagnosis before follow-up: {self.__medical_recods_statistics['n_phecode_history_per_exposed']:.2f} (exposed) and {self.__medical_recods_statistics['n_phecode_history_per_unexposed']:.2f} (unexposed)\n"
        if len(self.__warning_phenotype) > 0:
            self.__print_string += '\n'
            self.__print_string += '\n'.join(self.__warning_phenotype)
        if len(self.__warning_medical_records) > 0:
            self.__print_string += '\n'
            self.__print_string += '\n'.join(self.__warning_medical_records)
        return self.__print_string
    
    def __repr__(self):
        return self.__str__()

    def __len__(self):
        if self.phenotype_df is not None:
            return self.__phenotype_statistics['n_cohort']
        else:
            return 0
    

    

    





















    
    
    
    
    
    
    
    <|MERGE_RESOLUTION|>--- conflicted
+++ resolved
@@ -1,763 +1,755 @@
-# -*- coding: utf-8 -*-
-"""
-Created on Mon Jul 22 23:48:05 2024
-
-@author: Can Hou - Biomedical Big data center of West China Hospital, Sichuan University
-"""
-
-import pandas as pd
-import numpy as np
-import os
-from datetime import datetime
-from .utility import convert_column, phenotype_required_columns, read_check_csv
-from .utility import medical_records_process, diagnosis_history_update, d1d2_from_diagnosis_history
-
-import warnings
-warnings.filterwarnings('ignore')
-
-
-class DiseaseNetworkData:
-    """
-    A class for handling disease network data creation and operations, for use in DiseaseNet module.
-
-    Parameters:
-    ----------
-    study_design : str
-        Specify the type of study design, either "cohort" or "matched cohort".
-    
-    phecode_level : int
-        The level of phecode to use for analysis, where level 1 (with a total of 585 medical conditions) corresponds to 3-digit ICD-10 codes and level 2 (a total of 1257 medical conditions) to 4-digit ICD-10 codes. 
-        Level 2 phecodes offer a more granular analysis with potentially smaller sample sizes per disease category. 
-        For larger studies, level 2 phecodes may enhance result interpretation. 
-        For smaller studies, level 1 is recommended to maintain statistical power.
-    
-    date_fmt : str, default='%Y-%m-%d'
-        The format of the date fields in your phenotype and medical records data.
-    
-    phecode_version : str, default='1.2'
-        The version of the phecode system used for converting diagnosis codes. Currently, only version 1.2 is supported.
-    
-    """
-    
-    def __init__(self, 
-                 study_design:str='cohort', 
-                 phecode_level:int=1, 
-                 date_fmt:str='%Y-%m-%d', 
-                 phecode_version:str='1.2'):
-        #fixed attributes
-        #phenotype data
-        self.__module_dir = os.path.dirname(__file__)
-        self.__study_design_options = ['matched cohort','cohort','register']
-        self.__id_col = 'eid'
-        self.__exposure_col = 'exposure'
-        self.__sex_col = 'sex'
-        self.__index_date_col = 'index_date'
-        self.__end_date_col = 'end_date'
-        self.__mathcing_identifier_col = 'group'
-        self.__phenotype_col_dict = {'matched cohort':{'Participant ID':self.__id_col,
-                                                     'Exposure':self.__exposure_col,
-                                                     'Sex':self.__sex_col,
-                                                     'Index date': self.__index_date_col,
-                                                     'End date': self.__end_date_col,
-                                                     'Matching identifier':self.__mathcing_identifier_col},
-                                     'cohort':{'Participant ID':self.__id_col,
-                                               'Exposure':self.__index_date_col,
-                                               'Sex':self.__sex_col,
-                                               'Index date': self.__index_date_col,
-                                               'End date': self.__end_date_col},
-<<<<<<< HEAD
-                                     'register':{"Participant ID":self.__id_col,
-                                                 "Sex":self.__sex_col,
-                                                 "Index date":self.__index_date_col,
-                                                 "End date":self.__end_date_col}}
-=======
-                                     'registry':{}}
->>>>>>> 63b6559f
-        #medical records data
-        self.__diagnosis_code_options = ['ICD-9-CM', 'ICD-9-WHO', 'ICD-10-CM', 'ICD-10-WHO']
-        self.__phecode_level_options = [1,2]
-        self.__phecode_version_options = ['1.2']
-        self.__medical_records_cols = ['Participant ID','Diagnosis code','Date of diagnosis']
-        self.__medical_recods_info = {}
-        
-        #check study design
-        if not study_design in self.__study_design_options:
-            raise ValueError(f"Choose from the following study design: {self.__study_design_options}")
-        #check date format
-        try:
-            datetime.strftime(datetime.now(),date_fmt)
-        except:
-            raise ValueError("The specified date format is invalid. Visit https://docs.python.org/3/library/datetime.html#strftime-and-strptime-behavior for details.")
-        #check phecode_level
-        if phecode_level not in self.__phecode_level_options:
-            raise ValueError(f"Choose from the following phecode level {self.__phecode_level_options}")
-        #check phecode version
-        if phecode_version not in self.__phecode_version_options:
-            raise ValueError(f"Supported phecode version {self.__phecode_version_options}")
-        
-        #assign parameter attributes
-        self.study_design = study_design
-        self.date_fmt = date_fmt
-        self.phecode_level = phecode_level
-        self.phecode_version = phecode_version
-        #load necessary phecode files
-        self.__phecode_info_npyfile = os.path.join(self.__module_dir,f'data/phecode_{self.phecode_version}/level{self.phecode_level}_info.npy')
-        self.phecode_info = np.load(self.__phecode_info_npyfile,allow_pickle=True).item()
-        #reset key attributes
-        self.phenotype_df = None
-        self.diagnosis = None
-        self.history = None
-        self.trajectory = None
-        self.__warning_phenotype = []
-        self.__warning_medical_records = []
-
-    
-<<<<<<< HEAD
-    def phenotype_data(self, 
-                       phenotype_data_path:str, 
-                       column_names:dict, 
-                       covariates:list, 
-                       force:bool=False):
-=======
-    def     (self, phenotype_data_path:str, column_names:dict, covariates:list, force:bool=False):
->>>>>>> 63b6559f
-        """
-        
-        Merges phenotype and medical records data into the main data attribute.
-        
-        Parameters:
-        ----------
-        phenotype_data_path : str
-            The file path containing phenotype data in CSV or TSV format. 
-            The file must include a header row with column names.
-                
-        column_names : dict
-            A dictionary mapping required variable names to their corresponding identifiers in the dataset. 
-            Expected keys include 'Participant ID', 'Index date', 'End date', 'Exposure', 'Sex', and 'Matching identifier' (if applicable). 
-            For example:
-            column_names={'Participant ID': 'eid',
-                          'Exposure': 'status',
-                          'Sex': 'sex',
-                          'Index date': 'index_date',
-                          'End date': 'final_date',
-                          'Matching identifier': 'group'}
-            The 'Exposure' variable must be coded as 0 (unexposed) and 1 (exposed). 
-            The 'Sex' variable must be coded as 1 (female) and 0 (male).
-            Dates must be formatted as '%Y-%m-%d' unless specified otherwise.
-            Records with missing values in any required columns are not allowed.
-        
-        covariates : list
-            A list of variable names representing additional covariates, such as ['age', 'BMI']. 
-            Provide an empty list if no additional covariates are included. 
-            The function will automatically detect and convert variable types. 
-            Individuals with missing values in continuous variables will be removed, while those missing in categorical variables will be categorized separately.
-        
-        force : bool, default=False
-            If True, the data will be loaded and existing attributes will be overwritten, even if they contain data. 
-            The default is False, which will raise an error if data already exists.
-
-        Returns:
-        ----------
-        None
-            This function modifies the object's main data attribute in-place.
-        
-        """
-        if not force:
-            data_attrs = ['phenotype_df', 'diagnosis', 'history', 'trajectory']
-            for attr in data_attrs:
-                if getattr(self, attr) is not None:
-                    raise ValueError(f"Attribute '{attr}' is not empty. Use force=True to overwrite existing data.")
-        
-        #reset some of the attributes
-        #reset key dataset
-        self.phenotype_df = None
-        self.diagnosis = None
-        self.history = None
-        self.trajectory = None
-        print('Phenotype and medical records data reset.')
-        #attributes related to phenotype data
-        self.__warning_phenotype = []
-        self.__phenotype_statistics = {}
-        self.__phenotype_info = {}
-        #attributes related to medical records data
-        self.__warning_medical_records = []
-        self.__medical_recods_statistics = {}
-        self.__medical_recods_info = {}
-        self._medical_recods_info = {}
-        #attributes of phewas information
-        self.__significant_phecodes = None
-
-        #check input
-        #----------
-        self.__phenotype_info['phenotype_col_dict'] = self.__phenotype_col_dict[self.study_design]
-        #check whether the required columns are in the dictionary
-        value_notin = [x for x in self.__phenotype_info['phenotype_col_dict'].keys() if x not in column_names.keys()]
-        if len(value_notin) > 0:
-            raise ValueError(f"{value_notin} not specified in the column_names dictionary")
-        #check duplicate columns
-        duplicate_cols_0 = set(column_names.values()).intersection(set(covariates)) #duplicate of original column names
-        duplicate_cols_1 = set(self.__phenotype_col_dict[self.study_design].values()).intersection(set(covariates)) #duplicate of renamed column names
-        if len(duplicate_cols_0)>0:
-            raise ValueError(f"The variable {duplicate_cols_0} is specified both as a required variable and in the covariates.")
-        if len(duplicate_cols_1)>0:
-            raise ValueError(f"The covariates {duplicate_cols_1} have duplicate names that conflict with required variables. Please rename them.")
-        #check other columns
-        all_cols = list(column_names.values())+covariates
-        date_cols = [column_names[x] for x in ['Index date','End date']]
-        phenotype_data_,_ = read_check_csv(phenotype_data_path,all_cols,date_cols,self.date_fmt)
-        #define other atributes for phenotype data
-        self.__phenotype_info['phenotype_covariates_original'] = covariates
-        
-        #deal with the phenotype data
-        #----------
-        #reset index
-        phenotype_data_.reset_index(inplace=True)
-        #deal with required columns
-        #rename
-        rename_dict = {column_names[k]:self.__phenotype_info['phenotype_col_dict'][k] for k in column_names.keys()}
-        phenotype_data_.rename(columns=rename_dict,inplace=True)
-        #check and convert, change inplace
-        phenotype_required_columns(phenotype_data_,self.__phenotype_info['phenotype_col_dict'],self.date_fmt,self.study_design)
-        #convert covariates
-        self.__phenotype_info['phenotype_covariates_converted'] = {}
-        self.__phenotype_info['phenotype_covariates_list'] = []
-        self.__phenotype_info['phenotype_covariates_type'] = {self.__sex_col:'categorical'}
-        for var in self.__phenotype_info['phenotype_covariates_original']:
-            converted_df,var_type = convert_column(phenotype_data_[[var]],var)
-            self.__phenotype_info['phenotype_covariates_converted'][var] = list(converted_df.columns)
-            self.__phenotype_info['phenotype_covariates_list'] += list(converted_df.columns)
-            self.__phenotype_info['phenotype_covariates_type'][var] = var_type
-            phenotype_data_ = pd.merge(phenotype_data_,converted_df,left_index=True, right_index=True)
-        #assign to attributes
-        all_cols = list(self.__phenotype_info['phenotype_col_dict'].values()) + self.__phenotype_info['phenotype_covariates_list'] + self.__phenotype_info['phenotype_covariates_original']
-        self.phenotype_df = phenotype_data_[all_cols] #all other columns were not remained
-        del phenotype_data_#save memory
-        #remove
-        n_before_remove = len(self.phenotype_df)
-        self.phenotype_df = self.phenotype_df.dropna(how='any')
-        n_after_remove = len(self.phenotype_df)
-        if n_after_remove < n_before_remove:
-            self.__warning_phenotype.append(f'Warning: {n_before_remove-n_after_remove} individuals removed after processing')
-            print(self.__warning_phenotype[-1])
-        if self.study_design == "register":
-            self.phenotype_df["exposure"] = 1
-        #generate basic statistic for printing
-        self.__phenotype_statistics['n_cohort'] = len(self.phenotype_df)
-        self.__phenotype_statistics['n_exposed'] = len(self.phenotype_df[self.phenotype_df[self.__exposure_col]==1])
-        self.__phenotype_statistics['n_unexposed'] = len(self.phenotype_df[self.phenotype_df[self.__exposure_col]==0])
-        if self.__phenotype_statistics['n_exposed'] <= 5000:
-            self.__warning_phenotype.append('Warning: There are too few exposed individuals for downstream disease network analysis')
-            print(self.__warning_phenotype[-1])
-        if self.__phenotype_statistics['n_cohort'] <= 10000:
-            self.__warning_phenotype.append('Warning: The total sample size might be insufficient for PheWAS analysis')
-            print(self.__warning_phenotype[-1])
-        if self.study_design == 'matched cohort':
-            #number of matched per
-            self.__phenotype_statistics['n_per_group'] = self.phenotype_df.groupby(by=self.__mathcing_identifier_col)[self.__id_col].count().mean()
-            if self.__phenotype_statistics['n_per_group'] < 2:
-                self.__warning_phenotype.append(f"Warning: The average number of individuals in mathced group is small ({self.__phenotype_statistics['n_per_group']:.2f})")
-                print(self.__warning_phenotype[-1])
-            elif self.__phenotype_statistics['n_per_group'] > 10:
-                self.__warning_phenotype.append(f"Warning: The average number of individuals in mathced group is large ({self.__phenotype_statistics['n_per_group']:.2f})")
-                print(self.__warning_phenotype[-1])
-            #no mathced group
-            try:
-                self.__phenotype_statistics['n_single_group'] = self.phenotype_df.groupby(by=self.__mathcing_identifier_col)[self.__id_col].count().value_counts().loc[1]
-            except:
-                self.__phenotype_statistics['n_single_group'] = 0
-            if self.__phenotype_statistics['n_single_group'] > 0:
-                self.__warning_phenotype.append(f"Warning: {self.__phenotype_statistics['n_single_group']} groups had only one individual")
-                print(self.__warning_phenotype[-1])
-        
-        self.phenotype_df['follow_up'] = (self.phenotype_df[self.__end_date_col] - self.phenotype_df[self.__index_date_col]).dt.days/365.25
-
-        self.__phenotype_statistics['avg_follow_exposed'] = self.phenotype_df[self.phenotype_df[self.__exposure_col]==1]['follow_up'].mean()
-        self.__phenotype_statistics['avg_follow_unexposed'] = self.phenotype_df[self.phenotype_df[self.__exposure_col]==0]['follow_up'].mean()
-        self.__phenotype_statistics['n_neg_follow_exposed'] = len(self.phenotype_df[(self.phenotype_df[self.__exposure_col]==1) & 
-                                                                                    (self.phenotype_df['follow_up']<=0)])
-        self.__phenotype_statistics['n_neg_follow_unexposed'] = len(self.phenotype_df[(self.phenotype_df[self.__exposure_col]==0) & 
-                                                                                    (self.phenotype_df['follow_up']<=0)])
-        if self.__phenotype_statistics['n_neg_follow_unexposed'] > 0 or self.__phenotype_statistics['n_neg_follow_exposed'] > 0:
-            self.__warning_phenotype.append(f"Warning: {self.__phenotype_statistics['n_neg_follow_exposed']} exposed individuals and {self.__phenotype_statistics['n_neg_follow_unexposed']} unexposed individuals have negative or zero follow-up time.\nConsider removing them before merge.")
-            print(self.__warning_phenotype[-1])
-        #----------
-       
-    def merge_medical_records(self, 
-                              medical_records_data_path:str, 
-                              diagnosis_code:str, 
-                              column_names:dict, 
-                              date_fmt:str=None, 
-                              chunksize:int=1000000):
-        """
-        Merge the loaded phenotype data with one or more medical records data.
-        If you have multiple medical records data to merge (e.g., with different diagnosis code types), you can call this function multiple times.
-
-        Parameters
-        ----------
-        medical_records_data_path : str
-            The file path containing medical records data in CSV or TSV format. 
-            Required columns include Participant ID, Diagnosis code (with the specified type), and Date of diagnosis (default format '%Y-%m-%d').
-        
-        diagnosis_code : str
-            Diagnosis code type used in the medical records data. Valid options include 'ICD-9-CM', 'ICD-9-WHO', 'ICD-10-CM', and 'ICD-10-WHO'. 
-            Specify only one format type per medical records data. 
-            Note: Mixing CM/WHO codes or ICD-9/10 codes within the same file is not allowed, you need to split the data first by yourself. 
-            If you use codes from other systems like ICD-8 or ICD-11, you must first mapped them to ICD-9 or ICD-10 format first by yourself.
-            Format of ICD-10 codes: either with decimal point (F32.1) or without (F321).
-            Format of ICD-9 codes: either decimal format (9.9) or non-decimal "short" format (0099).
-        
-        column_names : dict
-            Maps required variable names to their corresponding identifiers in the medical records dataset. 
-            Required keys include 'Participant ID', 'Diagnosis code', and 'Date of diagnosis'. 
-            Example:
-            column_names={'Participant ID': 'eid',
-                          'Diagnosis code': 'ICD',
-                          'Date of diagnosis': 'date'}
-            Ensure that 'Participant ID' in medical records matches that in the phenotype data. 
-            The 'Diagnosis code' should correspond to the specified ICD type (CM or WHO ICD-9/10).
-            Diagnosis dates must follow the format '%Y-%m-%d' unless otherwise specified. 
-            Records with missing required data will be excluded.
-        
-        date_fmt : str, (default to use the same format as phenotype data)
-            The format of the date fields in your medical records data.
-        
-        chunksize : int, defalut=1,000,000
-            Read medical records data in chunks. This is useful for large dataset.
-            You can increase this value if you get enough memory.
-        
-        Returns
-        -------
-        None
-            This function modifies the object's main data attribute in-place.
-
-        """
-        #attribute check
-        data_attrs = ['phenotype_df']
-        for attr in data_attrs:
-            if getattr(self, attr) is None:
-                raise ValueError(f"Attribute '{attr}' is empty.")
-        
-        if len(self.__medical_recods_info) > 0:
-             print(f'{len(self.__medical_recods_info)} medical records data already merged, merging with a new one.')
-             self._medical_recods_info = {}
-        else:
-            #reset
-            self.__warning_medical_records = []
-            self.__medical_recods_info = {}
-            self.__medical_recods_statistics = {}
-            self._medical_recods_info = {}
-            self.diagnosis = None
-            self.history = None
-            
-        #check diagnosis code
-        if diagnosis_code not in self.__diagnosis_code_options:
-            raise ValueError(f"The diagnosis code {diagnosis_code} is not supported, try to map it to one of them: {self.__diagnosis_code_options}")
-        self._medical_recods_info['diagnosis_code'] = diagnosis_code
-        #mapping files
-        self._medical_recods_info['mapping_npyfile'] = os.path.join(self.__module_dir,'data/phecode_%s/%s.npy' % (self.phecode_version,self._medical_recods_info['diagnosis_code']))
-        self._phecode_mapping = np.load(self._medical_recods_info['mapping_npyfile'],allow_pickle=True).item()
-        #check date format
-        if date_fmt is None:
-            self._medical_recods_info['date_fmt'] = self.date_fmt #use defalut date format
-        else:
-            try:
-                datetime.strftime(datetime.now(),date_fmt)
-                self._medical_recods_info['date_fmt'] = date_fmt
-            except:
-                raise ValueError("The specified date format is invalid. Visit https://docs.python.org/3/library/datetime.html#strftime-and-strptime-behavior for details.")
-        
-        #for medical records data
-        #----------
-        #check input
-        if medical_records_data_path in self.__medical_recods_info:
-            raise ValueError(f"{medical_records_data_path} has already been merged.")
-        #check whether the required columns are in the dictionary
-        value_notin = [x for x in self.__medical_records_cols if x not in column_names.keys()]
-        if len(value_notin) > 0:
-            raise ValueError(f"{value_notin} not specified in the column_names dictionary")
-        #check columns and get seperator
-        all_cols = list(column_names.values())
-        date_cols = [column_names[x] for x in ['Date of diagnosis']]
-        seperator = read_check_csv(medical_records_data_path,all_cols,date_cols,
-                                   self._medical_recods_info['date_fmt'],return_df=False)
-        self._medical_recods_info['sep'] = seperator
-        self._medical_recods_info['column_names'] = column_names
-        self._medical_recods_info['chunksize'] = chunksize
-        
-        #process the medical records data
-        #----------
-        self._phecode_dict = {id_:{} for id_ in self.phenotype_df[self.__id_col].values} #empty dict
-        result_tuple = medical_records_process(medical_records_data_path,
-                                               self._medical_recods_info['column_names'],
-                                               self._medical_recods_info['diagnosis_code'],
-                                               self._medical_recods_info['date_fmt'],
-                                               self._medical_recods_info['chunksize'],
-                                               self._medical_recods_info['sep'],
-                                               self._phecode_dict,
-                                               self._phecode_mapping)
-        self._medical_recods_info['n_total_records'],self._medical_recods_info['n_total_missing'],self._medical_recods_info['n_total_trunc_4'],self._medical_recods_info['n_total_trunc_3'],self._medical_recods_info['n_total_no_mapping'],self._medical_recods_info['no_mapping_list'] = result_tuple
-        #print some warning information for the current medical records dataset
-        prop_missing = self._medical_recods_info['n_total_missing']/self._medical_recods_info['n_total_records']
-        if prop_missing >= 0.001:
-            self.__warning_medical_records.append(f"Warning: {prop_missing*100:.2f}% of diagnosis records have missing values for file {medical_records_data_path}.")
-            print(self.__warning_medical_records[-1])
-        prop_nomapping = self._medical_recods_info['n_total_no_mapping']/self._medical_recods_info['n_total_records']
-        if prop_nomapping >= 0.001:
-            self.__warning_medical_records.append(f"Warning: {prop_nomapping*100:.2f}% of {self._medical_recods_info['diagnosis_code']} codes were not mapped to phecodes for file {medical_records_data_path}.")
-        
-        #if not existing create new one
-        if len(self.__medical_recods_info)==0:
-            self.diagnosis = {id_:{} for id_ in self.phenotype_df[self.__id_col].values}
-            self.history = {id_:[] for id_ in self.phenotype_df[self.__id_col].values}
-        #update new or exsiting diagnosis and history data
-        self._medical_recods_info['n_invalid'] = diagnosis_history_update(self.diagnosis,self.history,
-                                                                          dict(self.phenotype_df[[self.__id_col,self.__index_date_col]].values),
-                                                                          dict(self.phenotype_df[[self.__id_col,self.__end_date_col]].values),
-                                                                          self._phecode_dict)
-        del self._phecode_dict #save memory
-        self.__medical_recods_info[medical_records_data_path] = self._medical_recods_info
-        print(f"Phecode diagnosis records successfully merged ({sum(self._medical_recods_info['n_invalid'].values()):,} invalid records were not merged, typically with diagnosis date later than date of follow-up end)\n")
-        
-        #generate basic statistics
-        self.__medical_recods_statistics['n_merged_files'] = len(self.__medical_recods_info)
-        self.__medical_recods_statistics['n_merged_records'] = sum([self.__medical_recods_info[x]['n_total_records'] for x in self.__medical_recods_info])
-        self.__medical_recods_statistics['n_missing'] = sum([self.__medical_recods_info[x]['n_total_missing'] for x in self.__medical_recods_info])
-        #number of diagnosis and history
-        exposed_id = self.phenotype_df[self.phenotype_df[self.__exposure_col]==1][self.__id_col].values
-        self.__medical_recods_statistics['n_phecode_diagnosis_per_exposed'] = np.mean([len(self.diagnosis[id_]) for id_ in exposed_id])
-        self.__medical_recods_statistics['n_phecode_history_per_exposed'] = np.mean([len(self.history[id_]) for id_ in exposed_id])
-        unexposed_id = self.phenotype_df[self.phenotype_df[self.__exposure_col]==0][self.__id_col].values
-        self.__medical_recods_statistics['n_phecode_diagnosis_per_unexposed'] = np.mean([len(self.diagnosis[id_]) for id_ in unexposed_id])
-        self.__medical_recods_statistics['n_phecode_history_per_unexposed'] = np.mean([len(self.history[id_]) for id_ in unexposed_id])
-
-    def get_attribute(self, attr_name):
-        """
-        Retrieves the value of a specified attribute, providing controlled access to the class's private and protected data.
-        
-        Parameters
-        ----------
-        attr_name : str
-            The name of the attribute to retrieve. The name should correspond to one of the predefined keys in the private_attrs dictionary.
-            If the requested attribute is not found, a ValueError is raised.
-        
-        Returns
-        -------
-        value : any
-            The value of the requested attribute. If the attribute is a mutable data type (like dictionaries), a copy of the data is returned
-            to prevent accidental modification of the internal state.
-
-        """
-
-        # Use a dictionary to map attribute names to their private counterparts
-        private_attrs = {
-            'warning_phenotype': self.__warning_phenotype,
-            'phenotype_statistics': self.__phenotype_statistics,
-            'phenotype_info': self.__phenotype_info,
-            'warning_medical_records': self.__warning_medical_records,
-            'medical_records_statistics': self.__medical_recods_statistics,
-            'medical_records_info': self.__medical_recods_info,
-            'module_dir':self.__module_dir,
-            'significant_phecodes':self.__significant_phecodes
-        }
-        if attr_name in private_attrs:
-            value = private_attrs[attr_name]
-            if isinstance(value, dict):
-                return value.copy()  # Return a copy if it's a dictionary
-            return value
-        else:
-            raise ValueError(f"Attribute {attr_name} not found")
-    
-    def modify_phecode_level(self,phecode_level:int):
-        """
-        Modify the phecode level setting.
-        
-        Parameters
-        ----------
-        phecode_level : int
-            The level of phecode to use for analysis, where level 1 (with a total of 585 medical conditions) corresponds to 3-digit ICD-10 codes and level 2 (a total of 1257 medical conditions) to 4-digit ICD-10 codes. 
-            Level 2 phecodes offer a more granular analysis with potentially smaller sample sizes per disease category. 
-            For larger studies, level 2 phecodes may enhance result interpretation. 
-            For smaller studies, level 1 is recommended to maintain statistical power.
-
-        Returns
-        -------
-        None.
-            This function modifies the object's main data attribute in-place.
-        """
-        #attribute check
-        data_attrs = ['trajectory']
-        for attr in data_attrs:
-            if getattr(self, attr) is not None:
-                raise ValueError(f"Attribute '{attr}' is not empty, the phecode level cannot be modified.")
-        
-        if phecode_level not in self.__phecode_level_options:
-            raise ValueError(f"Choose from the following phecode level {self.__phecode_level_options}")
-        
-        if phecode_level == self.phecode_level:
-            raise ValueError("No modification needed.")
-        else:
-            self.phecode_level = phecode_level
-            #load necessary phecode files
-            self.__phecode_info_npyfile = os.path.join(self.__module_dir,f'data/phecode_{self.phecode_version}/level{self.phecode_level}_info.npy')
-            self.phecode_info = np.load(self.__phecode_info_npyfile,allow_pickle=True).item()
-            print(f'Phecode level set to {self.phecode_level} now.')
-    
-    
-    def disease_pair(self, 
-                     phewas_result:pd.DataFrame, 
-                     min_interval_days:int=0, 
-                     max_interval_days:int=np.inf, 
-                     force:bool=False, **kwargs):
-        """
-        This function reads PheWAS results from a DataFrame generated by the 'DiseaseNet.pheewas' method. 
-        It filters for phecodes with significant associations and constructs all possible temporal (D1 → D2, where D2 is diagnosed after D1) and non-temporal disease pairs (D1 - D2) for each exposed individual, based on the identified significant phecodes.
-        
-        Parameters
-        ----------
-        phewas_result : pd.DataFrame
-            DataFrame containing PheWAS analysis results produced by the 'DiseaseNet.pheewas' function.
-        
-        min_interval_days : int/float, default=0
-            Minimum required time interval (in days) between diagnosis dates when constructing temporal D1 → D2 disease pair for each individual.
-            Individuals with D1 and D2 diagnoses interval less than or equal to this value are considered to have non-temporal D1-D2 disease pair (without a clear sequence).
-        
-        max_time_interval_days : int/float, default=np.inf
-            Maximum allowed time interval (in days) between diagnosis dates when constructing temporal and non-temporal D1-D2 disease pair for each individual.
-            Individuals with D1 and D2 diagnoses interval greater than this value are considered to have either temporal or non-temporal D1-D2 disease pair, although they were diagnosed with both D1 and D2.
-    
-        force : bool, default=False
-            If True, the data will be loaded and existing attributes will be overwritten, even if they contain data. 
-            The default is False, which will raise an error if data already exists.
-        
-        **kwargs
-            Additional keyword argument to define the required columns in 'phewas_result':
-                phecode_col : str, default='phecode'
-                    Name of the column in 'phewas_result' that specifies the phecode identifiers.
-                significance_col : str, default='phewas_p_significance'
-                    Name of the column in 'phewas_result' that indicates the significance of each phecode in the PheWAS analysis.
-        
-        Returns
-        -------
-        None.
-            This function modifies the object's main data attribute in-place.
-
-        """
-        #attribute check
-        if not force:
-            data_attrs = ['trajectory']
-            for attr in data_attrs:
-                if getattr(self, attr) is not None:
-                    raise ValueError(f"Attribute '{attr}' is not empty. Use force=True to overwrite existing data.")
-        
-        data_attrs = ['phenotype_df', 'diagnosis', 'history']
-        for attr in data_attrs:
-            if getattr(self, attr) is None:
-                raise ValueError(f"Attribute '{attr}' is empty.")
-
-        #check phewas result
-        if not isinstance(phewas_result,pd.DataFrame):
-            raise TypeError("The provided input 'phewas_result' must be a pandas DataFrame.")
-        
-        # Default column names
-        phecode_col = kwargs.get('phecode_col', 'phecode')
-        significance_col = kwargs.get('significance_col', 'phewas_p_significance')
-        # Check column existence
-        for col in [phecode_col, significance_col]:
-            if col not in phewas_result.columns:
-                raise ValueError(f"Column {col} not in 'phewas_result' DataFrame.")
-        
-        #check min and max interval 
-        if not isinstance(min_interval_days, (float,int)):
-            raise TypeError("The provided input 'min_interval_days' must be a int")
-        if min_interval_days<0:
-            raise ValueError("The provided input 'min_interval_days' is not valide.")
-        if not isinstance(max_interval_days, (float,int)):
-            raise TypeError("The provided input 'max_interval_days' must be a int")
-        if max_interval_days<0 or max_interval_days<=min_interval_days:
-            raise ValueError("The provided input 'max_interval_days' is not valide.")
-        
-        #get list of significant phecodes
-        significant_phecodes = phewas_result[phewas_result[significance_col]==True][phecode_col].to_list()
-        invalid_phecodes = [x for x in significant_phecodes if x not in self.phecode_info]
-        if len(invalid_phecodes)>0:
-            print(f'Warning: the following phecodes are invalid and ignored (possible phecode level disconcordance): {invalid_phecodes}')
-        valid_phecodes = [x for x in significant_phecodes if x in self.phecode_info]
-        if len(valid_phecodes) == 0:
-            raise ValueError("No significant phecodes from 'phewas_result' are found.")
-        if len(valid_phecodes) <= 10:
-            print(f'Warning: only {len(valid_phecodes)} significant phecodes are found.')
-        self.__significant_phecodes = valid_phecodes
-        if self.study_design == "register":
-            exp_col = "exposure"
-        else:
-            exp_col = self.__phenotype_info['phenotype_col_dict']['Exposure']
-        exposed_index = self.phenotype_df[self.phenotype_df[exp_col]==1].index
-
-        self.trajectory = d1d2_from_diagnosis_history(self.phenotype_df.loc[exposed_index],
-                                                      self.__phenotype_info['phenotype_col_dict']['Participant ID'],
-                                                      self.__phenotype_info['phenotype_col_dict']['Sex'],
-                                                      self.__significant_phecodes,
-                                                      self.history,
-                                                      self.diagnosis,
-                                                      self.phecode_info,
-                                                      min_interval_days,
-                                                      max_interval_days)
-
-    def load(self, file:str, force:bool=False):
-        """
-        Load data from a .npy file and restore the attributes to this DiseaseNet.DiseaseNetworkData object. 
-        This method is intended for restoring data to an empty object. 
-        If data is already present in any attribute and 'force' is not set to True, an error will be raised to prevent accidental data overwrite.
-        
-        Parameters
-        ----------
-        file : str
-            The filename (string) from which the data object will be loaded.
-            The filename should include the .npy extension.
-        
-        force : bool, default=False
-            If True, the data will be loaded and existing attributes will be overwritten, even if they contain data. 
-            The default is False, which will raise an error if data already exists.
-
-        Returns
-        -------
-        None.
-    
-        """
-        # Check for existing data if force is not True
-        if not force:
-            data_attrs = ['phenotype_df', 'diagnosis', 'history', 'trajectory']
-            for attr in data_attrs:
-                if getattr(self, attr) is not None:
-                    raise ValueError(f"Attribute '{attr}' is not empty. Use force=True to overwrite existing data.")
-
-        # Load the dictionary from .npy file
-        data_dict = np.load(file, allow_pickle=True).item()
-        #restore pandas dataframe attribute
-        self.phenotype_df = pd.DataFrame(data_dict['phenotype_df'], columns=data_dict['phenotype_df_columns'])
-        # Restoring all simple attributes directly from data_dict
-        simple_attrs = ['study_design', 'date_fmt', 'phecode_level', 'phecode_version', 'phecode_info',
-                        'diagnosis', 'history', 'trajectory']
-        for attr in simple_attrs:
-            setattr(self, attr, data_dict.get(attr))
-        # Restoring all private attributes from data_dict
-        private_attrs = ['__warning_phenotype', '__phenotype_statistics', '__phenotype_info',
-                        '__warning_medical_records', '__medical_recods_statistics', '__medical_recods_info',
-                        '__module_dir','__significant_phecodes']
-        for attr in private_attrs:
-            setattr(self, '_DiseaseNetworkData'+attr, data_dict.get(attr))
-        print("All attributes restored.")
-
-    def save(self, file:str):
-        """
-        Save the DiseaseNet.DiseaseNetworkData object's attributes to a .npy file, which can be restored using the corresponding load method.
-    
-        Parameters
-        ----------
-        file : str
-            The filename or path prefix where the data object will be saved. 
-            The '.npy' extension will be automatically appended to this filename if not already included.
-    
-        Returns
-        -------
-        None.
-        """
-        #attribute check
-        data_attrs = ['phenotype_df']
-        for attr in data_attrs:
-            if getattr(self, attr) is None:
-                raise ValueError(f"Attribute '{attr}' is empty, nothing to save")
-        
-        data_attrs = ['diagnosis','history','trajectory']
-        for attr in data_attrs:
-            if getattr(self, attr) is None:
-                print(f"Attribute '{attr}' is empty.") 
-        
-        # Create a dictionary to save the data
-        save_dict = {'study_design': self.study_design,
-                     'date_fmt': self.date_fmt,
-                     'phecode_level': self.phecode_level,
-                     'phecode_version': self.phecode_version,
-                     'phecode_info': self.phecode_info,
-                     'phenotype_df': self.phenotype_df.to_numpy(),
-                     'phenotype_df_columns': self.phenotype_df.columns.to_numpy(),
-                     'diagnosis': self.diagnosis,
-                     'history': self.history,
-                     'trajectory': self.trajectory,
-                     '__warning_phenotype': self.__warning_phenotype,
-                     '__phenotype_statistics': self.__phenotype_statistics,
-                     '__phenotype_info': self.__phenotype_info,
-                     '__warning_medical_records': self.__warning_medical_records,
-                     '__medical_recods_statistics': self.__medical_recods_statistics,
-                     '__medical_recods_info': self.__medical_recods_info,
-                     '__module_dir':self.__module_dir,
-                     '__significant_phecodes':self.__significant_phecodes}
-        #save it
-        np.save(file,save_dict)
-        print(f"DiseaseNetworkData is saved to {file}.npy")
-
-    def __str__(self):
-        self.__print_string = 'DiseseNet.DiseaseNetworkData\n\n'
-        #add cohort description
-        self.__print_string += f'Study design: {self.study_design}\n'
-        if self.phenotype_df is not None:
-            self.__print_string += '\nPhentype data\n'
-            self.__print_string += f"Total number of individuals: {self.__phenotype_statistics['n_cohort']:,} ({self.__phenotype_statistics['n_exposed']:,} exposed and {self.__phenotype_statistics['n_unexposed']:,} unexposed)\n"
-            if self.study_design == 'matched cohort':
-                self.__print_string += f"Average number of individuals in mathced group: {self.__phenotype_statistics['n_per_group']:.2f}\n"
-            self.__print_string += f"Average follow-up years: {self.__phenotype_statistics['avg_follow_exposed']:.2f} (exposed) and {self.__phenotype_statistics['avg_follow_unexposed']:.2f} (unexposed)\n"
-        if len(self.__medical_recods_info) > 0:
-            self.__print_string += '\nMerged Medical records\n'
-            self.__print_string += f"{self.__medical_recods_statistics['n_merged_files']} medical records data with {self.__medical_recods_statistics['n_merged_records']:,} diagnosis records were merged ({self.__medical_recods_statistics['n_missing']:,} with missing values).\n"
-            self.__print_string += f"Average number of disease diagnosis during follow-up: {self.__medical_recods_statistics['n_phecode_diagnosis_per_exposed']:.2f} (exposed) and {self.__medical_recods_statistics['n_phecode_diagnosis_per_unexposed']:.2f} (unexposed)\n"
-            self.__print_string += f"Average number of disease diagnosis before follow-up: {self.__medical_recods_statistics['n_phecode_history_per_exposed']:.2f} (exposed) and {self.__medical_recods_statistics['n_phecode_history_per_unexposed']:.2f} (unexposed)\n"
-        if len(self.__warning_phenotype) > 0:
-            self.__print_string += '\n'
-            self.__print_string += '\n'.join(self.__warning_phenotype)
-        if len(self.__warning_medical_records) > 0:
-            self.__print_string += '\n'
-            self.__print_string += '\n'.join(self.__warning_medical_records)
-        return self.__print_string
-    
-    def __repr__(self):
-        return self.__str__()
-
-    def __len__(self):
-        if self.phenotype_df is not None:
-            return self.__phenotype_statistics['n_cohort']
-        else:
-            return 0
-    
-
-    
-
-    
-
-
-
-
-
-
-
-
-
-
-
-
-
-
-
-
-
-
-
-
-
-    
-    
-    
-    
-    
-    
-    
+# -*- coding: utf-8 -*-
+"""
+Created on Mon Jul 22 23:48:05 2024
+
+@author: Can Hou - Biomedical Big data center of West China Hospital, Sichuan University
+"""
+
+import pandas as pd
+import numpy as np
+import os
+from datetime import datetime
+from .utility import convert_column, phenotype_required_columns, read_check_csv
+from .utility import medical_records_process, diagnosis_history_update, d1d2_from_diagnosis_history
+
+import warnings
+warnings.filterwarnings('ignore')
+
+
+class DiseaseNetworkData:
+    """
+    A class for handling disease network data creation and operations, for use in DiseaseNet module.
+
+    Parameters:
+    ----------
+    study_design : str
+        Specify the type of study design, either "cohort" or "matched cohort".
+    
+    phecode_level : int
+        The level of phecode to use for analysis, where level 1 (with a total of 585 medical conditions) corresponds to 3-digit ICD-10 codes and level 2 (a total of 1257 medical conditions) to 4-digit ICD-10 codes. 
+        Level 2 phecodes offer a more granular analysis with potentially smaller sample sizes per disease category. 
+        For larger studies, level 2 phecodes may enhance result interpretation. 
+        For smaller studies, level 1 is recommended to maintain statistical power.
+    
+    date_fmt : str, default='%Y-%m-%d'
+        The format of the date fields in your phenotype and medical records data.
+    
+    phecode_version : str, default='1.2'
+        The version of the phecode system used for converting diagnosis codes. Currently, only version 1.2 is supported.
+    
+    """
+    
+    def __init__(self, 
+                 study_design:str='cohort', 
+                 phecode_level:int=1, 
+                 date_fmt:str='%Y-%m-%d', 
+                 phecode_version:str='1.2'):
+        #fixed attributes
+        #phenotype data
+        self.__module_dir = os.path.dirname(__file__)
+        self.__study_design_options = ['matched cohort','cohort','register']
+        self.__id_col = 'eid'
+        self.__exposure_col = 'exposure'
+        self.__sex_col = 'sex'
+        self.__index_date_col = 'index_date'
+        self.__end_date_col = 'end_date'
+        self.__mathcing_identifier_col = 'group'
+        self.__phenotype_col_dict = {'matched cohort':{'Participant ID':self.__id_col,
+                                                     'Exposure':self.__exposure_col,
+                                                     'Sex':self.__sex_col,
+                                                     'Index date': self.__index_date_col,
+                                                     'End date': self.__end_date_col,
+                                                     'Matching identifier':self.__mathcing_identifier_col},
+                                     'cohort':{'Participant ID':self.__id_col,
+                                               'Exposure':self.__index_date_col,
+                                               'Sex':self.__sex_col,
+                                               'Index date': self.__index_date_col,
+                                               'End date': self.__end_date_col},
+                                     'registry':{"Participant ID":self.__id_col,
+                                                 "Sex":self.__sex_col,
+                                                 "Index date":self.__index_date_col,
+                                                 "End date":self.__end_date_col}}
+        #medical records data
+        self.__diagnosis_code_options = ['ICD-9-CM', 'ICD-9-WHO', 'ICD-10-CM', 'ICD-10-WHO']
+        self.__phecode_level_options = [1,2]
+        self.__phecode_version_options = ['1.2']
+        self.__medical_records_cols = ['Participant ID','Diagnosis code','Date of diagnosis']
+        self.__medical_recods_info = {}
+        
+        #check study design
+        if not study_design in self.__study_design_options:
+            raise ValueError(f"Choose from the following study design: {self.__study_design_options}")
+        #check date format
+        try:
+            datetime.strftime(datetime.now(),date_fmt)
+        except:
+            raise ValueError("The specified date format is invalid. Visit https://docs.python.org/3/library/datetime.html#strftime-and-strptime-behavior for details.")
+        #check phecode_level
+        if phecode_level not in self.__phecode_level_options:
+            raise ValueError(f"Choose from the following phecode level {self.__phecode_level_options}")
+        #check phecode version
+        if phecode_version not in self.__phecode_version_options:
+            raise ValueError(f"Supported phecode version {self.__phecode_version_options}")
+        
+        #assign parameter attributes
+        self.study_design = study_design
+        self.date_fmt = date_fmt
+        self.phecode_level = phecode_level
+        self.phecode_version = phecode_version
+        #load necessary phecode files
+        self.__phecode_info_npyfile = os.path.join(self.__module_dir,f'data/phecode_{self.phecode_version}/level{self.phecode_level}_info.npy')
+        self.phecode_info = np.load(self.__phecode_info_npyfile,allow_pickle=True).item()
+        #reset key attributes
+        self.phenotype_df = None
+        self.diagnosis = None
+        self.history = None
+        self.trajectory = None
+        self.__warning_phenotype = []
+        self.__warning_medical_records = []
+
+    
+    def phenotype_data(self, 
+                       phenotype_data_path:str, 
+                       column_names:dict, 
+                       covariates:list, 
+                       force:bool=False):
+        """
+        
+        Merges phenotype and medical records data into the main data attribute.
+        
+        Parameters:
+        ----------
+        phenotype_data_path : str
+            The file path containing phenotype data in CSV or TSV format. 
+            The file must include a header row with column names.
+                
+        column_names : dict
+            A dictionary mapping required variable names to their corresponding identifiers in the dataset. 
+            Expected keys include 'Participant ID', 'Index date', 'End date', 'Exposure', 'Sex', and 'Matching identifier' (if applicable). 
+            For example:
+            column_names={'Participant ID': 'eid',
+                          'Exposure': 'status',
+                          'Sex': 'sex',
+                          'Index date': 'index_date',
+                          'End date': 'final_date',
+                          'Matching identifier': 'group'}
+            The 'Exposure' variable must be coded as 0 (unexposed) and 1 (exposed). 
+            The 'Sex' variable must be coded as 1 (female) and 0 (male).
+            Dates must be formatted as '%Y-%m-%d' unless specified otherwise.
+            Records with missing values in any required columns are not allowed.
+        
+        covariates : list
+            A list of variable names representing additional covariates, such as ['age', 'BMI']. 
+            Provide an empty list if no additional covariates are included. 
+            The function will automatically detect and convert variable types. 
+            Individuals with missing values in continuous variables will be removed, while those missing in categorical variables will be categorized separately.
+        
+        force : bool, default=False
+            If True, the data will be loaded and existing attributes will be overwritten, even if they contain data. 
+            The default is False, which will raise an error if data already exists.
+
+        Returns:
+        ----------
+        None
+            This function modifies the object's main data attribute in-place.
+        
+        """
+        if not force:
+            data_attrs = ['phenotype_df', 'diagnosis', 'history', 'trajectory']
+            for attr in data_attrs:
+                if getattr(self, attr) is not None:
+                    raise ValueError(f"Attribute '{attr}' is not empty. Use force=True to overwrite existing data.")
+        
+        #reset some of the attributes
+        #reset key dataset
+        self.phenotype_df = None
+        self.diagnosis = None
+        self.history = None
+        self.trajectory = None
+        print('Phenotype and medical records data reset.')
+        #attributes related to phenotype data
+        self.__warning_phenotype = []
+        self.__phenotype_statistics = {}
+        self.__phenotype_info = {}
+        #attributes related to medical records data
+        self.__warning_medical_records = []
+        self.__medical_recods_statistics = {}
+        self.__medical_recods_info = {}
+        self._medical_recods_info = {}
+        #attributes of phewas information
+        self.__significant_phecodes = None
+
+        #check input
+        #----------
+        self.__phenotype_info['phenotype_col_dict'] = self.__phenotype_col_dict[self.study_design]
+        #check whether the required columns are in the dictionary
+        value_notin = [x for x in self.__phenotype_info['phenotype_col_dict'].keys() if x not in column_names.keys()]
+        if len(value_notin) > 0:
+            raise ValueError(f"{value_notin} not specified in the column_names dictionary")
+        #check duplicate columns
+        duplicate_cols_0 = set(column_names.values()).intersection(set(covariates)) #duplicate of original column names
+        duplicate_cols_1 = set(self.__phenotype_col_dict[self.study_design].values()).intersection(set(covariates)) #duplicate of renamed column names
+        if len(duplicate_cols_0)>0:
+            raise ValueError(f"The variable {duplicate_cols_0} is specified both as a required variable and in the covariates.")
+        if len(duplicate_cols_1)>0:
+            raise ValueError(f"The covariates {duplicate_cols_1} have duplicate names that conflict with required variables. Please rename them.")
+        #check other columns
+        all_cols = list(column_names.values())+covariates
+        date_cols = [column_names[x] for x in ['Index date','End date']]
+        phenotype_data_,_ = read_check_csv(phenotype_data_path,all_cols,date_cols,self.date_fmt)
+        #define other atributes for phenotype data
+        self.__phenotype_info['phenotype_covariates_original'] = covariates
+        
+        #deal with the phenotype data
+        #----------
+        #reset index
+        phenotype_data_.reset_index(inplace=True)
+        #deal with required columns
+        #rename
+        rename_dict = {column_names[k]:self.__phenotype_info['phenotype_col_dict'][k] for k in column_names.keys()}
+        phenotype_data_.rename(columns=rename_dict,inplace=True)
+        #check and convert, change inplace
+        phenotype_required_columns(phenotype_data_,self.__phenotype_info['phenotype_col_dict'],self.date_fmt,self.study_design)
+        #convert covariates
+        self.__phenotype_info['phenotype_covariates_converted'] = {}
+        self.__phenotype_info['phenotype_covariates_list'] = []
+        self.__phenotype_info['phenotype_covariates_type'] = {self.__sex_col:'categorical'}
+        for var in self.__phenotype_info['phenotype_covariates_original']:
+            converted_df,var_type = convert_column(phenotype_data_[[var]],var)
+            self.__phenotype_info['phenotype_covariates_converted'][var] = list(converted_df.columns)
+            self.__phenotype_info['phenotype_covariates_list'] += list(converted_df.columns)
+            self.__phenotype_info['phenotype_covariates_type'][var] = var_type
+            phenotype_data_ = pd.merge(phenotype_data_,converted_df,left_index=True, right_index=True)
+        #assign to attributes
+        all_cols = list(self.__phenotype_info['phenotype_col_dict'].values()) + self.__phenotype_info['phenotype_covariates_list'] + self.__phenotype_info['phenotype_covariates_original']
+        self.phenotype_df = phenotype_data_[all_cols] #all other columns were not remained
+        del phenotype_data_#save memory
+        #remove
+        n_before_remove = len(self.phenotype_df)
+        self.phenotype_df = self.phenotype_df.dropna(how='any')
+        n_after_remove = len(self.phenotype_df)
+        if n_after_remove < n_before_remove:
+            self.__warning_phenotype.append(f'Warning: {n_before_remove-n_after_remove} individuals removed after processing')
+            print(self.__warning_phenotype[-1])
+        if self.study_design == "register":
+            self.phenotype_df["exposure"] = 1
+        #generate basic statistic for printing
+        self.__phenotype_statistics['n_cohort'] = len(self.phenotype_df)
+        self.__phenotype_statistics['n_exposed'] = len(self.phenotype_df[self.phenotype_df[self.__exposure_col]==1])
+        self.__phenotype_statistics['n_unexposed'] = len(self.phenotype_df[self.phenotype_df[self.__exposure_col]==0])
+        if self.__phenotype_statistics['n_exposed'] <= 5000:
+            self.__warning_phenotype.append('Warning: There are too few exposed individuals for downstream disease network analysis')
+            print(self.__warning_phenotype[-1])
+        if self.__phenotype_statistics['n_cohort'] <= 10000:
+            self.__warning_phenotype.append('Warning: The total sample size might be insufficient for PheWAS analysis')
+            print(self.__warning_phenotype[-1])
+        if self.study_design == 'matched cohort':
+            #number of matched per
+            self.__phenotype_statistics['n_per_group'] = self.phenotype_df.groupby(by=self.__mathcing_identifier_col)[self.__id_col].count().mean()
+            if self.__phenotype_statistics['n_per_group'] < 2:
+                self.__warning_phenotype.append(f"Warning: The average number of individuals in mathced group is small ({self.__phenotype_statistics['n_per_group']:.2f})")
+                print(self.__warning_phenotype[-1])
+            elif self.__phenotype_statistics['n_per_group'] > 10:
+                self.__warning_phenotype.append(f"Warning: The average number of individuals in mathced group is large ({self.__phenotype_statistics['n_per_group']:.2f})")
+                print(self.__warning_phenotype[-1])
+            #no mathced group
+            try:
+                self.__phenotype_statistics['n_single_group'] = self.phenotype_df.groupby(by=self.__mathcing_identifier_col)[self.__id_col].count().value_counts().loc[1]
+            except:
+                self.__phenotype_statistics['n_single_group'] = 0
+            if self.__phenotype_statistics['n_single_group'] > 0:
+                self.__warning_phenotype.append(f"Warning: {self.__phenotype_statistics['n_single_group']} groups had only one individual")
+                print(self.__warning_phenotype[-1])
+        
+        self.phenotype_df['follow_up'] = (self.phenotype_df[self.__end_date_col] - self.phenotype_df[self.__index_date_col]).dt.days/365.25
+
+        self.__phenotype_statistics['avg_follow_exposed'] = self.phenotype_df[self.phenotype_df[self.__exposure_col]==1]['follow_up'].mean()
+        self.__phenotype_statistics['avg_follow_unexposed'] = self.phenotype_df[self.phenotype_df[self.__exposure_col]==0]['follow_up'].mean()
+        self.__phenotype_statistics['n_neg_follow_exposed'] = len(self.phenotype_df[(self.phenotype_df[self.__exposure_col]==1) & 
+                                                                                    (self.phenotype_df['follow_up']<=0)])
+        self.__phenotype_statistics['n_neg_follow_unexposed'] = len(self.phenotype_df[(self.phenotype_df[self.__exposure_col]==0) & 
+                                                                                    (self.phenotype_df['follow_up']<=0)])
+        if self.__phenotype_statistics['n_neg_follow_unexposed'] > 0 or self.__phenotype_statistics['n_neg_follow_exposed'] > 0:
+            self.__warning_phenotype.append(f"Warning: {self.__phenotype_statistics['n_neg_follow_exposed']} exposed individuals and {self.__phenotype_statistics['n_neg_follow_unexposed']} unexposed individuals have negative or zero follow-up time.\nConsider removing them before merge.")
+            print(self.__warning_phenotype[-1])
+        #----------
+       
+    def merge_medical_records(self, 
+                              medical_records_data_path:str, 
+                              diagnosis_code:str, 
+                              column_names:dict, 
+                              date_fmt:str=None, 
+                              chunksize:int=1000000):
+        """
+        Merge the loaded phenotype data with one or more medical records data.
+        If you have multiple medical records data to merge (e.g., with different diagnosis code types), you can call this function multiple times.
+
+        Parameters
+        ----------
+        medical_records_data_path : str
+            The file path containing medical records data in CSV or TSV format. 
+            Required columns include Participant ID, Diagnosis code (with the specified type), and Date of diagnosis (default format '%Y-%m-%d').
+        
+        diagnosis_code : str
+            Diagnosis code type used in the medical records data. Valid options include 'ICD-9-CM', 'ICD-9-WHO', 'ICD-10-CM', and 'ICD-10-WHO'. 
+            Specify only one format type per medical records data. 
+            Note: Mixing CM/WHO codes or ICD-9/10 codes within the same file is not allowed, you need to split the data first by yourself. 
+            If you use codes from other systems like ICD-8 or ICD-11, you must first mapped them to ICD-9 or ICD-10 format first by yourself.
+            Format of ICD-10 codes: either with decimal point (F32.1) or without (F321).
+            Format of ICD-9 codes: either decimal format (9.9) or non-decimal "short" format (0099).
+        
+        column_names : dict
+            Maps required variable names to their corresponding identifiers in the medical records dataset. 
+            Required keys include 'Participant ID', 'Diagnosis code', and 'Date of diagnosis'. 
+            Example:
+            column_names={'Participant ID': 'eid',
+                          'Diagnosis code': 'ICD',
+                          'Date of diagnosis': 'date'}
+            Ensure that 'Participant ID' in medical records matches that in the phenotype data. 
+            The 'Diagnosis code' should correspond to the specified ICD type (CM or WHO ICD-9/10).
+            Diagnosis dates must follow the format '%Y-%m-%d' unless otherwise specified. 
+            Records with missing required data will be excluded.
+        
+        date_fmt : str, (default to use the same format as phenotype data)
+            The format of the date fields in your medical records data.
+        
+        chunksize : int, defalut=1,000,000
+            Read medical records data in chunks. This is useful for large dataset.
+            You can increase this value if you get enough memory.
+        
+        Returns
+        -------
+        None
+            This function modifies the object's main data attribute in-place.
+
+        """
+        #attribute check
+        data_attrs = ['phenotype_df']
+        for attr in data_attrs:
+            if getattr(self, attr) is None:
+                raise ValueError(f"Attribute '{attr}' is empty.")
+        
+        if len(self.__medical_recods_info) > 0:
+             print(f'{len(self.__medical_recods_info)} medical records data already merged, merging with a new one.')
+             self._medical_recods_info = {}
+        else:
+            #reset
+            self.__warning_medical_records = []
+            self.__medical_recods_info = {}
+            self.__medical_recods_statistics = {}
+            self._medical_recods_info = {}
+            self.diagnosis = None
+            self.history = None
+            
+        #check diagnosis code
+        if diagnosis_code not in self.__diagnosis_code_options:
+            raise ValueError(f"The diagnosis code {diagnosis_code} is not supported, try to map it to one of them: {self.__diagnosis_code_options}")
+        self._medical_recods_info['diagnosis_code'] = diagnosis_code
+        #mapping files
+        self._medical_recods_info['mapping_npyfile'] = os.path.join(self.__module_dir,'data/phecode_%s/%s.npy' % (self.phecode_version,self._medical_recods_info['diagnosis_code']))
+        self._phecode_mapping = np.load(self._medical_recods_info['mapping_npyfile'],allow_pickle=True).item()
+        #check date format
+        if date_fmt is None:
+            self._medical_recods_info['date_fmt'] = self.date_fmt #use defalut date format
+        else:
+            try:
+                datetime.strftime(datetime.now(),date_fmt)
+                self._medical_recods_info['date_fmt'] = date_fmt
+            except:
+                raise ValueError("The specified date format is invalid. Visit https://docs.python.org/3/library/datetime.html#strftime-and-strptime-behavior for details.")
+        
+        #for medical records data
+        #----------
+        #check input
+        if medical_records_data_path in self.__medical_recods_info:
+            raise ValueError(f"{medical_records_data_path} has already been merged.")
+        #check whether the required columns are in the dictionary
+        value_notin = [x for x in self.__medical_records_cols if x not in column_names.keys()]
+        if len(value_notin) > 0:
+            raise ValueError(f"{value_notin} not specified in the column_names dictionary")
+        #check columns and get seperator
+        all_cols = list(column_names.values())
+        date_cols = [column_names[x] for x in ['Date of diagnosis']]
+        seperator = read_check_csv(medical_records_data_path,all_cols,date_cols,
+                                   self._medical_recods_info['date_fmt'],return_df=False)
+        self._medical_recods_info['sep'] = seperator
+        self._medical_recods_info['column_names'] = column_names
+        self._medical_recods_info['chunksize'] = chunksize
+        
+        #process the medical records data
+        #----------
+        self._phecode_dict = {id_:{} for id_ in self.phenotype_df[self.__id_col].values} #empty dict
+        result_tuple = medical_records_process(medical_records_data_path,
+                                               self._medical_recods_info['column_names'],
+                                               self._medical_recods_info['diagnosis_code'],
+                                               self._medical_recods_info['date_fmt'],
+                                               self._medical_recods_info['chunksize'],
+                                               self._medical_recods_info['sep'],
+                                               self._phecode_dict,
+                                               self._phecode_mapping)
+        self._medical_recods_info['n_total_records'],self._medical_recods_info['n_total_missing'],self._medical_recods_info['n_total_trunc_4'],self._medical_recods_info['n_total_trunc_3'],self._medical_recods_info['n_total_no_mapping'],self._medical_recods_info['no_mapping_list'] = result_tuple
+        #print some warning information for the current medical records dataset
+        prop_missing = self._medical_recods_info['n_total_missing']/self._medical_recods_info['n_total_records']
+        if prop_missing >= 0.001:
+            self.__warning_medical_records.append(f"Warning: {prop_missing*100:.2f}% of diagnosis records have missing values for file {medical_records_data_path}.")
+            print(self.__warning_medical_records[-1])
+        prop_nomapping = self._medical_recods_info['n_total_no_mapping']/self._medical_recods_info['n_total_records']
+        if prop_nomapping >= 0.001:
+            self.__warning_medical_records.append(f"Warning: {prop_nomapping*100:.2f}% of {self._medical_recods_info['diagnosis_code']} codes were not mapped to phecodes for file {medical_records_data_path}.")
+        
+        #if not existing create new one
+        if len(self.__medical_recods_info)==0:
+            self.diagnosis = {id_:{} for id_ in self.phenotype_df[self.__id_col].values}
+            self.history = {id_:[] for id_ in self.phenotype_df[self.__id_col].values}
+        #update new or exsiting diagnosis and history data
+        self._medical_recods_info['n_invalid'] = diagnosis_history_update(self.diagnosis,self.history,
+                                                                          dict(self.phenotype_df[[self.__id_col,self.__index_date_col]].values),
+                                                                          dict(self.phenotype_df[[self.__id_col,self.__end_date_col]].values),
+                                                                          self._phecode_dict)
+        del self._phecode_dict #save memory
+        self.__medical_recods_info[medical_records_data_path] = self._medical_recods_info
+        print(f"Phecode diagnosis records successfully merged ({sum(self._medical_recods_info['n_invalid'].values()):,} invalid records were not merged, typically with diagnosis date later than date of follow-up end)\n")
+        
+        #generate basic statistics
+        self.__medical_recods_statistics['n_merged_files'] = len(self.__medical_recods_info)
+        self.__medical_recods_statistics['n_merged_records'] = sum([self.__medical_recods_info[x]['n_total_records'] for x in self.__medical_recods_info])
+        self.__medical_recods_statistics['n_missing'] = sum([self.__medical_recods_info[x]['n_total_missing'] for x in self.__medical_recods_info])
+        #number of diagnosis and history
+        exposed_id = self.phenotype_df[self.phenotype_df[self.__exposure_col]==1][self.__id_col].values
+        self.__medical_recods_statistics['n_phecode_diagnosis_per_exposed'] = np.mean([len(self.diagnosis[id_]) for id_ in exposed_id])
+        self.__medical_recods_statistics['n_phecode_history_per_exposed'] = np.mean([len(self.history[id_]) for id_ in exposed_id])
+        unexposed_id = self.phenotype_df[self.phenotype_df[self.__exposure_col]==0][self.__id_col].values
+        self.__medical_recods_statistics['n_phecode_diagnosis_per_unexposed'] = np.mean([len(self.diagnosis[id_]) for id_ in unexposed_id])
+        self.__medical_recods_statistics['n_phecode_history_per_unexposed'] = np.mean([len(self.history[id_]) for id_ in unexposed_id])
+
+    def get_attribute(self, attr_name):
+        """
+        Retrieves the value of a specified attribute, providing controlled access to the class's private and protected data.
+        
+        Parameters
+        ----------
+        attr_name : str
+            The name of the attribute to retrieve. The name should correspond to one of the predefined keys in the private_attrs dictionary.
+            If the requested attribute is not found, a ValueError is raised.
+        
+        Returns
+        -------
+        value : any
+            The value of the requested attribute. If the attribute is a mutable data type (like dictionaries), a copy of the data is returned
+            to prevent accidental modification of the internal state.
+
+        """
+
+        # Use a dictionary to map attribute names to their private counterparts
+        private_attrs = {
+            'warning_phenotype': self.__warning_phenotype,
+            'phenotype_statistics': self.__phenotype_statistics,
+            'phenotype_info': self.__phenotype_info,
+            'warning_medical_records': self.__warning_medical_records,
+            'medical_records_statistics': self.__medical_recods_statistics,
+            'medical_records_info': self.__medical_recods_info,
+            'module_dir':self.__module_dir,
+            'significant_phecodes':self.__significant_phecodes
+        }
+        if attr_name in private_attrs:
+            value = private_attrs[attr_name]
+            if isinstance(value, dict):
+                return value.copy()  # Return a copy if it's a dictionary
+            return value
+        else:
+            raise ValueError(f"Attribute {attr_name} not found")
+    
+    def modify_phecode_level(self,phecode_level:int):
+        """
+        Modify the phecode level setting.
+        
+        Parameters
+        ----------
+        phecode_level : int
+            The level of phecode to use for analysis, where level 1 (with a total of 585 medical conditions) corresponds to 3-digit ICD-10 codes and level 2 (a total of 1257 medical conditions) to 4-digit ICD-10 codes. 
+            Level 2 phecodes offer a more granular analysis with potentially smaller sample sizes per disease category. 
+            For larger studies, level 2 phecodes may enhance result interpretation. 
+            For smaller studies, level 1 is recommended to maintain statistical power.
+
+        Returns
+        -------
+        None.
+            This function modifies the object's main data attribute in-place.
+        """
+        #attribute check
+        data_attrs = ['trajectory']
+        for attr in data_attrs:
+            if getattr(self, attr) is not None:
+                raise ValueError(f"Attribute '{attr}' is not empty, the phecode level cannot be modified.")
+        
+        if phecode_level not in self.__phecode_level_options:
+            raise ValueError(f"Choose from the following phecode level {self.__phecode_level_options}")
+        
+        if phecode_level == self.phecode_level:
+            raise ValueError("No modification needed.")
+        else:
+            self.phecode_level = phecode_level
+            #load necessary phecode files
+            self.__phecode_info_npyfile = os.path.join(self.__module_dir,f'data/phecode_{self.phecode_version}/level{self.phecode_level}_info.npy')
+            self.phecode_info = np.load(self.__phecode_info_npyfile,allow_pickle=True).item()
+            print(f'Phecode level set to {self.phecode_level} now.')
+    
+    
+    def disease_pair(self, 
+                     phewas_result:pd.DataFrame, 
+                     min_interval_days:int=0, 
+                     max_interval_days:int=np.inf, 
+                     force:bool=False, **kwargs):
+        """
+        This function reads PheWAS results from a DataFrame generated by the 'DiseaseNet.pheewas' method. 
+        It filters for phecodes with significant associations and constructs all possible temporal (D1 → D2, where D2 is diagnosed after D1) and non-temporal disease pairs (D1 - D2) for each exposed individual, based on the identified significant phecodes.
+        
+        Parameters
+        ----------
+        phewas_result : pd.DataFrame
+            DataFrame containing PheWAS analysis results produced by the 'DiseaseNet.pheewas' function.
+        
+        min_interval_days : int/float, default=0
+            Minimum required time interval (in days) between diagnosis dates when constructing temporal D1 → D2 disease pair for each individual.
+            Individuals with D1 and D2 diagnoses interval less than or equal to this value are considered to have non-temporal D1-D2 disease pair (without a clear sequence).
+        
+        max_time_interval_days : int/float, default=np.inf
+            Maximum allowed time interval (in days) between diagnosis dates when constructing temporal and non-temporal D1-D2 disease pair for each individual.
+            Individuals with D1 and D2 diagnoses interval greater than this value are considered to have either temporal or non-temporal D1-D2 disease pair, although they were diagnosed with both D1 and D2.
+    
+        force : bool, default=False
+            If True, the data will be loaded and existing attributes will be overwritten, even if they contain data. 
+            The default is False, which will raise an error if data already exists.
+        
+        **kwargs
+            Additional keyword argument to define the required columns in 'phewas_result':
+                phecode_col : str, default='phecode'
+                    Name of the column in 'phewas_result' that specifies the phecode identifiers.
+                significance_col : str, default='phewas_p_significance'
+                    Name of the column in 'phewas_result' that indicates the significance of each phecode in the PheWAS analysis.
+        
+        Returns
+        -------
+        None.
+            This function modifies the object's main data attribute in-place.
+
+        """
+        #attribute check
+        if not force:
+            data_attrs = ['trajectory']
+            for attr in data_attrs:
+                if getattr(self, attr) is not None:
+                    raise ValueError(f"Attribute '{attr}' is not empty. Use force=True to overwrite existing data.")
+        
+        data_attrs = ['phenotype_df', 'diagnosis', 'history']
+        for attr in data_attrs:
+            if getattr(self, attr) is None:
+                raise ValueError(f"Attribute '{attr}' is empty.")
+
+        #check phewas result
+        if not isinstance(phewas_result,pd.DataFrame):
+            raise TypeError("The provided input 'phewas_result' must be a pandas DataFrame.")
+        
+        # Default column names
+        phecode_col = kwargs.get('phecode_col', 'phecode')
+        significance_col = kwargs.get('significance_col', 'phewas_p_significance')
+        # Check column existence
+        for col in [phecode_col, significance_col]:
+            if col not in phewas_result.columns:
+                raise ValueError(f"Column {col} not in 'phewas_result' DataFrame.")
+        
+        #check min and max interval 
+        if not isinstance(min_interval_days, (float,int)):
+            raise TypeError("The provided input 'min_interval_days' must be a int")
+        if min_interval_days<0:
+            raise ValueError("The provided input 'min_interval_days' is not valide.")
+        if not isinstance(max_interval_days, (float,int)):
+            raise TypeError("The provided input 'max_interval_days' must be a int")
+        if max_interval_days<0 or max_interval_days<=min_interval_days:
+            raise ValueError("The provided input 'max_interval_days' is not valide.")
+        
+        #get list of significant phecodes
+        significant_phecodes = phewas_result[phewas_result[significance_col]==True][phecode_col].to_list()
+        invalid_phecodes = [x for x in significant_phecodes if x not in self.phecode_info]
+        if len(invalid_phecodes)>0:
+            print(f'Warning: the following phecodes are invalid and ignored (possible phecode level disconcordance): {invalid_phecodes}')
+        valid_phecodes = [x for x in significant_phecodes if x in self.phecode_info]
+        if len(valid_phecodes) == 0:
+            raise ValueError("No significant phecodes from 'phewas_result' are found.")
+        if len(valid_phecodes) <= 10:
+            print(f'Warning: only {len(valid_phecodes)} significant phecodes are found.')
+        self.__significant_phecodes = valid_phecodes
+        if self.study_design == "register":
+            exp_col = "exposure"
+        else:
+            exp_col = self.__phenotype_info['phenotype_col_dict']['Exposure']
+        exposed_index = self.phenotype_df[self.phenotype_df[exp_col]==1].index
+
+        self.trajectory = d1d2_from_diagnosis_history(self.phenotype_df.loc[exposed_index],
+                                                      self.__phenotype_info['phenotype_col_dict']['Participant ID'],
+                                                      self.__phenotype_info['phenotype_col_dict']['Sex'],
+                                                      self.__significant_phecodes,
+                                                      self.history,
+                                                      self.diagnosis,
+                                                      self.phecode_info,
+                                                      min_interval_days,
+                                                      max_interval_days)
+
+    def load(self, file:str, force:bool=False):
+        """
+        Load data from a .npy file and restore the attributes to this DiseaseNet.DiseaseNetworkData object. 
+        This method is intended for restoring data to an empty object. 
+        If data is already present in any attribute and 'force' is not set to True, an error will be raised to prevent accidental data overwrite.
+        
+        Parameters
+        ----------
+        file : str
+            The filename (string) from which the data object will be loaded.
+            The filename should include the .npy extension.
+        
+        force : bool, default=False
+            If True, the data will be loaded and existing attributes will be overwritten, even if they contain data. 
+            The default is False, which will raise an error if data already exists.
+
+        Returns
+        -------
+        None.
+    
+        """
+        # Check for existing data if force is not True
+        if not force:
+            data_attrs = ['phenotype_df', 'diagnosis', 'history', 'trajectory']
+            for attr in data_attrs:
+                if getattr(self, attr) is not None:
+                    raise ValueError(f"Attribute '{attr}' is not empty. Use force=True to overwrite existing data.")
+
+        # Load the dictionary from .npy file
+        data_dict = np.load(file, allow_pickle=True).item()
+        #restore pandas dataframe attribute
+        self.phenotype_df = pd.DataFrame(data_dict['phenotype_df'], columns=data_dict['phenotype_df_columns'])
+        # Restoring all simple attributes directly from data_dict
+        simple_attrs = ['study_design', 'date_fmt', 'phecode_level', 'phecode_version', 'phecode_info',
+                        'diagnosis', 'history', 'trajectory']
+        for attr in simple_attrs:
+            setattr(self, attr, data_dict.get(attr))
+        # Restoring all private attributes from data_dict
+        private_attrs = ['__warning_phenotype', '__phenotype_statistics', '__phenotype_info',
+                        '__warning_medical_records', '__medical_recods_statistics', '__medical_recods_info',
+                        '__module_dir','__significant_phecodes']
+        for attr in private_attrs:
+            setattr(self, '_DiseaseNetworkData'+attr, data_dict.get(attr))
+        print("All attributes restored.")
+
+    def save(self, file:str):
+        """
+        Save the DiseaseNet.DiseaseNetworkData object's attributes to a .npy file, which can be restored using the corresponding load method.
+    
+        Parameters
+        ----------
+        file : str
+            The filename or path prefix where the data object will be saved. 
+            The '.npy' extension will be automatically appended to this filename if not already included.
+    
+        Returns
+        -------
+        None.
+        """
+        #attribute check
+        data_attrs = ['phenotype_df']
+        for attr in data_attrs:
+            if getattr(self, attr) is None:
+                raise ValueError(f"Attribute '{attr}' is empty, nothing to save")
+        
+        data_attrs = ['diagnosis','history','trajectory']
+        for attr in data_attrs:
+            if getattr(self, attr) is None:
+                print(f"Attribute '{attr}' is empty.") 
+        
+        # Create a dictionary to save the data
+        save_dict = {'study_design': self.study_design,
+                     'date_fmt': self.date_fmt,
+                     'phecode_level': self.phecode_level,
+                     'phecode_version': self.phecode_version,
+                     'phecode_info': self.phecode_info,
+                     'phenotype_df': self.phenotype_df.to_numpy(),
+                     'phenotype_df_columns': self.phenotype_df.columns.to_numpy(),
+                     'diagnosis': self.diagnosis,
+                     'history': self.history,
+                     'trajectory': self.trajectory,
+                     '__warning_phenotype': self.__warning_phenotype,
+                     '__phenotype_statistics': self.__phenotype_statistics,
+                     '__phenotype_info': self.__phenotype_info,
+                     '__warning_medical_records': self.__warning_medical_records,
+                     '__medical_recods_statistics': self.__medical_recods_statistics,
+                     '__medical_recods_info': self.__medical_recods_info,
+                     '__module_dir':self.__module_dir,
+                     '__significant_phecodes':self.__significant_phecodes}
+        #save it
+        np.save(file,save_dict)
+        print(f"DiseaseNetworkData is saved to {file}.npy")
+
+    def __str__(self):
+        self.__print_string = 'DiseseNet.DiseaseNetworkData\n\n'
+        #add cohort description
+        self.__print_string += f'Study design: {self.study_design}\n'
+        if self.phenotype_df is not None:
+            self.__print_string += '\nPhentype data\n'
+            self.__print_string += f"Total number of individuals: {self.__phenotype_statistics['n_cohort']:,} ({self.__phenotype_statistics['n_exposed']:,} exposed and {self.__phenotype_statistics['n_unexposed']:,} unexposed)\n"
+            if self.study_design == 'matched cohort':
+                self.__print_string += f"Average number of individuals in mathced group: {self.__phenotype_statistics['n_per_group']:.2f}\n"
+            self.__print_string += f"Average follow-up years: {self.__phenotype_statistics['avg_follow_exposed']:.2f} (exposed) and {self.__phenotype_statistics['avg_follow_unexposed']:.2f} (unexposed)\n"
+        if len(self.__medical_recods_info) > 0:
+            self.__print_string += '\nMerged Medical records\n'
+            self.__print_string += f"{self.__medical_recods_statistics['n_merged_files']} medical records data with {self.__medical_recods_statistics['n_merged_records']:,} diagnosis records were merged ({self.__medical_recods_statistics['n_missing']:,} with missing values).\n"
+            self.__print_string += f"Average number of disease diagnosis during follow-up: {self.__medical_recods_statistics['n_phecode_diagnosis_per_exposed']:.2f} (exposed) and {self.__medical_recods_statistics['n_phecode_diagnosis_per_unexposed']:.2f} (unexposed)\n"
+            self.__print_string += f"Average number of disease diagnosis before follow-up: {self.__medical_recods_statistics['n_phecode_history_per_exposed']:.2f} (exposed) and {self.__medical_recods_statistics['n_phecode_history_per_unexposed']:.2f} (unexposed)\n"
+        if len(self.__warning_phenotype) > 0:
+            self.__print_string += '\n'
+            self.__print_string += '\n'.join(self.__warning_phenotype)
+        if len(self.__warning_medical_records) > 0:
+            self.__print_string += '\n'
+            self.__print_string += '\n'.join(self.__warning_medical_records)
+        return self.__print_string
+    
+    def __repr__(self):
+        return self.__str__()
+
+    def __len__(self):
+        if self.phenotype_df is not None:
+            return self.__phenotype_statistics['n_cohort']
+        else:
+            return 0
+    
+
+    
+
+    
+
+
+
+
+
+
+
+
+
+
+
+
+
+
+
+
+
+
+
+
+
+    
+    
+    
+    
+    
+    
+    
     